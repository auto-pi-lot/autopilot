"""This module defines classes to generate different sounds.

These classes are currently implemented:
* Tone : a sinuosoidal pure tone
* Noise : a burst of white noise
* File : read from a file
* Speech
* Gap

The behavior of this module depends on `prefs.get('AUDIOSERVER')`.
* If this is 'jack', or True:
    Then import jack, define Jack_Sound, and all sounds inherit from that.
* If this is 'pyo':
    Then import pyo, define PyoSound, and all sounds inherit from that.
* If this is 'docs':
    Then import both jack and pyo, define both Jack_Sound and PyoSound,
    and all sounds inherit from `object`.
* Otherwise:
    Then do not import jack or pyo, or define either Jack_Sound or PyoSound,
    and all sounds inherit from `object`.

.. todo::

    Implement sound level and filter calibration
"""

# Re: The organization of this module
# We balance a few things:
# 1) using two sound servers with very different approaches to
# delivering sounds, and
# 2) having a similar API so other modules can query sound properties
# while still being agnostic to the sound server.
# 3) not have our classes split into a ton of Pyo_Tone, Jack_Tone
# copies so they have their parameters and behavior drift apart
#
# So, We have base classes, but they can't encapsulate all the
# behavior for making sounds, so use an init_audio() method that
# creates sound conditional on the type of audio server.


import os
import sys
import typing
from time import sleep
from scipy.io import wavfile
from scipy.signal import resample
import numpy as np
import threading
from itertools import cycle
from queue import Empty, Full

from autopilot import prefs
from autopilot.stim.sound.base import get_sound_class, Sound
import autopilot

<<<<<<< HEAD
## First, switch the behavior based on the pref AUDIOSERVER
# Get the pref
server_type = prefs.get('AUDIOSERVER')

# True is a synonym for 'jack', the default server
if server_type == True:
    server_type = 'jack'

# Force lower-case if string
try:
    server_type = server_type.lower()
except AttributeError:
    pass

# From now on, server_type should be 'jack', 'pyo', 'docs', or None
if server_type not in ['jack', 'pyo', 'docs']:
    server_type = None

# if we're testing, set server_type to jack
if 'pytest' in sys.modules:
    server_type = 'jack'


## Import the required modules
if server_type in ['jack', 'docs']:
    # This will warn if the jack library is not found
    from autopilot.stim.sound import jackclient

elif server_type in ['pyo', 'docs']:
    # Using these import guards for compatibility, but I think we should
    # actually error here
    try:
        import pyo
    except ImportError:
        pass


## Define Pyo_Sound if needed
if server_type in ("pyo", "docs"):
    class Pyo_Sound(object):
        """
        Metaclass for pyo sound objects.

        Note:
            Use of pyo is generally discouraged due to dropout issues and
            the general opacity of the module. As such this object is
            intentionally left undocumented.

        """
        def __init__(self):
            self.PARAMS = None  # list of strings of parameters to be defined
            self.type = None  # string human readable name of sound
            self.duration = None  # duration in ms
            self.amplitude = None
            self.table = None
            self.trigger = None
            self.server_type = 'pyo'

        def play(self):
            self.table.out()

        def table_wrap(self, audio, duration=None):
            """Records a PyoAudio generator into a sound table, returns a
            tableread object which can play the audio with .out()

            Args:
                audio:
                duration:
            """

            if not duration:
                duration = self.duration

            # Duration is in ms, so divide by 1000
            # See https://groups.google.com/forum/#!topic/pyo-discuss/N-pan7wPF-o
            # TODO: Get chnls to be responsive to NCHANNELS in prefs. hardcoded for now
            tab = pyo.NewTable(length=(float(duration) / 1000),
                               chnls=prefs.get('NCHANNELS'))  # Prefs should always be declared in the global namespace
            tabrec = pyo.TableRec(audio, table=tab, fadetime=0.005).play()
            sleep((float(duration) / 1000))
            self.table = pyo.TableRead(tab, freq=tab.getRate(), loop=0)

        def set_trigger(self, trig_fn):
            """
            Args:
                trig_fn:
            """
            # Using table triggers, call trig_fn when table finishes playing
            self.trigger = pyo.TrigFunc(self.table['trig'], trig_fn)


## Define Jack_Sound if needed
if server_type in ("jack", "docs"):
    class Jack_Sound(object):
        """
        Base class for sounds that use the :class:`~.jackclient.JackClient` audio
        server.

        Attributes:
            PARAMS (list): List of strings of parameters that need to be defined for this sound
            type (str): Human readable name of sound type
            duration (float): Duration of sound in ms
            amplitude (float): Amplitude of sound as proportion of 1 (eg 0.5 is half amplitude)
            table (:class:`numpy.ndarray`): A Numpy array of samples
            chunks (list): :attr:`~.Jack_Sound.table` split up into chunks of :data:`~.jackclient.BLOCKSIZE`
            trigger (callable): A function that is called when the sound completes
            nsamples (int): Number of samples in the sound
            padded (bool): Whether the sound had to be padded with zeros when split into chunks (ie. sound duration was not a multiple of BLOCKSIZE).
            fs (int): sampling rate of client from :data:`.jackclient.FS`
            blocksize (int): blocksize of client from :data:`.jackclient.BLOCKSIZE`
            server (:class:`~.jackclient.Jack_Client`): Current Jack Client
            q (:class:`multiprocessing.Queue`): Audio Buffer queue from :data:`.jackclient.QUEUE`
            q_lock (:class:`multiprocessing.Lock`): Audio Buffer lock from :data:`.jackclient.Q_LOCK`
            play_evt (:class:`multiprocessing.Event`): play event from :data:`.jackclient.PLAY`
            stop_evt (:class:`multiprocessing.Event`): stop event from :data:`.jackclient.STOP`
            buffered (bool): has this sound been dumped into the :attr:`~.Jack_Sound.q` ?
            buffered_continuous (bool): Has the sound been dumped into the :attr:`~.Jack_Sound.continuous_q`?

        """

        PARAMS = []
        """
        list:  list of strings of parameters to be defined
        """

        type = None
        """
        str: string human readable name of sound
        """

        server_type = 'jack'
        """
        str: type of server, always 'jack' for `Jack_Sound` s.
        """

        def __init__(self):
            """Initialize a new Jack_Sound
            
            This sets sound-specific parameters to None, set jack-specific
            parameters to their equivalents in jackclient, initializes
            some other flags and a logger.
            """
            # These sound-specific parameters will be set by the derived
            # objects.
            self.duration = None  # duration in ms
            self.amplitude = None
            self.table = None  # numpy array of samples
            self.chunks = None  # table split into a list of chunks
            self.trigger = None
            self.nsamples = None
            self.padded = False # whether or not the sound was padded with zeros when chunked
            self.continuous = False

            # These jack-specific parameters are copied from jackclient
            self.fs = jackclient.FS
            self.blocksize = jackclient.BLOCKSIZE
            self.server = jackclient.SERVER
            self.q = jackclient.QUEUE
            self.q_lock = jackclient.Q_LOCK
            self.play_evt = jackclient.PLAY
            self.stop_evt = jackclient.STOP
            self.continuous_flag = jackclient.CONTINUOUS
            self.continuous_q = jackclient.CONTINUOUS_QUEUE
            self.continuous_loop = jackclient.CONTINUOUS_LOOP

            # Initalize these flags
            self.initialized = False
            self.buffered = False
            self.buffered_continuous = False

            # Initialize a logger
            self.logger = init_logger(self)

        def chunk(self, pad=True):
            """
            Split our `table` up into a list of :attr:`.Jack_Sound.blocksize` chunks.

            Args:
                pad (bool): If the sound is not evenly divisible into chunks, 
                pad with zeros (True, default), otherwise jackclient will pad 
                with its continuous sound
            """
            # Convert the table to float32 (if it isn't already)
            sound = self.table.astype(np.float32)

            # Determine how much longer it would have to be, if it were
            # padded to a length that is a multiple of self.blocksize
            oldlen = len(sound)
            newlen = int(
                np.ceil(float(oldlen) / self.blocksize) * self.blocksize)

            
            ## Only pad if necessary AND requested
            if pad and newlen > oldlen:
                # Pad differently depending on mono or stereo
                if sound.ndim == 1:
                    # Pad with 1d array of zeros
                    to_concat = np.zeros((newlen - oldlen,), np.float32)

                    # Pad
                    sound = np.concatenate([sound, to_concat])

                elif sound.ndim == 2:
                    # Each column is a channel
                    n_channels = sound.shape[1]
                    
                    # Raise error if more than two-channel sound
                    # This would actually be fine for this function, but this 
                    # almost surely indicates somebody has transposed something
                    if n_channels > 2:
                        raise ValueError("only 1- or 2-channel sound supported")
                    
                    # Pad with 2d array of zeros
                    to_concat = np.zeros(
                        (newlen - oldlen, sound.shape[1]), np.float32)

                    # Pad
                    sound = np.concatenate([sound, to_concat])
                
                else:
                    raise ValueError("sound must be 1d or 2d")
                
                # Flag as padded
                self.padded = True
            
            else:
                # Flag as not padded
                self.padded = False

            ## Reshape into chunks, each of length `self.blocksize`
            # the list comprehension version handles unpadded sounds (with
            # the last array being smaller than blocksize) where the
            # reshape argument is faster but chokes :(
            self.chunks = [sound[i:i+self.blocksize] for i in range(0, sound.shape[0], self.blocksize)]


        def set_trigger(self, trig_fn):
            """
            Set a trigger function to be called when the :attr:`~.Jack_Sound.stop_evt` is set.

            Args:
                trig_fn (callable): Some callable
            """
            if callable(trig_fn):
                self.trigger = trig_fn
            else:
                Exception('trigger must be callable')

        def wait_trigger(self):
            """
            Wait for the stop_evt trigger to be set for at least a second after
            the sound should have ended.

            Call the trigger when the event is set.
            """
            # wait for our duration plus a second at most.
            self.stop_evt.wait((self.duration+1000)/1000.)
            # if the sound actually stopped...
            if self.stop_evt.is_set():
                self.trigger()

        def get_nsamples(self):
            """
            given our fs and duration, how many samples do we need?

            literally::

                np.ceil((self.duration/1000.)*self.fs).astype(np.int)

            """
            self.nsamples = np.ceil((self.duration/1000.)*self.fs).astype(np.int)

        def quantize_duration(self, ceiling=True):
            """
            Extend or shorten a sound so that it is a multiple of :data:`.jackclient.BLOCKSIZE`

            Args:
                ceiling (bool): If true, extend duration, otherwise decrease duration.
            """

            # get remainder of samples
            self.get_nsamples()
            remainder = self.nsamples % self.blocksize

            if remainder == 0:
                return

            # get target number of samples
            # get target n blocks and multiply by blocksize
            if ceiling:
                target_samples = np.ceil(float(self.nsamples)/self.blocksize)*self.blocksize
            else:
                target_samples = np.floor(float(self.nsamples)/self.blocksize)*self.blocksize

            # get new duration
            self.duration = (target_samples/self.fs)*1000.

            # refresh nsamples
            self.get_nsamples()

        def buffer(self):
            """
            Dump chunks into the sound queue.
            
            After the last chunk, a `None` is put into the queue. This
            tells the jack server that the sound is over and that it should
            clear the play flag.
            """

            if hasattr(self, 'path'):
                self.logger.debug('BUFFERING SOUND {}'.format(self.path))

            if not self.initialized and not self.table:
                try:
                    self.init_sound()
                    self.initialized = True
                except:
                    pass
                    #TODO: Log this, better error handling here

            if not self.chunks:
                self.chunk()

            with self.q_lock:
                # empty queue
                # FIXME: Testing whether this is where we get held up on the 'fail after sound play' bug
                # n_gets = 0
                while not self.q.empty():
                    try:
                        _ = self.q.get_nowait()
                    except Empty:
                        # normal, get until it's empty
                        break
                    # n_gets += 1
                    # if n_gets > 100000:
                    #     break
                for frame in self.chunks:
                    self.q.put_nowait(frame)
                # The jack server looks for a None object to clear the play flag
                self.q.put_nowait(None)
                self.buffered = True

        def buffer_continuous(self):
            """
            Dump chunks into the continuous sound queue for looping.

            Continuous shoulds should always have full frames -
            ie. the number of samples in a sound should be a multiple of :data:`.jackclient.BLOCKSIZE`.

            This method will call :meth:`.quantize_duration` to force duration such that the sound has full frames.

            An exception will be raised if the sound has been padded.
            """

            # FIXME: Initialized should be more flexible,
            # for now just deleting whatever init happened because
            # continuous sounds are in development
            self.table = None
            self.initialized = False

            if not self.initialized and not self.table:
                self.quantize_duration()
                self.init_sound()
                self.initialized = True

            if not self.chunks:
                self.chunk()

            # continous sounds should not have any padding - see docstring
            if self.padded:
                raise Exception("Continuous sounds cannot have padded chunks - sounds need to have n_samples % blocksize == 0")

            # empty queue
            while not self.continuous_q.empty():
                try:
                    _ = self.continuous_q.get_nowait()
                except Empty:
                    # normal, get until it's empty
                    break

            # put all the chunks into the queue, rather than one at a time
            # to avoid partial receipt
            self.continuous_q.put(self.chunks.copy())

            self.buffered_continuous = True

        def play(self):
            """
            Play ourselves.

            If we're not buffered, be buffered.

            Otherwise, set the play event and clear the stop event.

            If we have a trigger, set a Thread to wait on it.
            """
            if not self.buffered:
                self.buffer()

            if hasattr(self, 'path'):
                self.logger.debug('PLAYING SOUND {}'.format(self.path))

            self.play_evt.set()
            self.stop_evt.clear()
            self.buffered = False

            if callable(self.trigger):
                threading.Thread(target=self.wait_trigger).start()

        def play_continuous(self, loop=True):
            """
            Play the sound continuously.

            Sound will be paused if another sound has its 'play' method called.

            Currently - only looping is implemented: the full sound is loaded by the jack client and repeated indefinitely.

            In the future, sound generation methods will be refactored as python generators so sounds can be continuously generated and played.

            Args:
                loop (bool): whether the sound will be stored by the jack client and looped (True), or whether the sound will be continuously streamed (False, not implemented)

            Returns:

            todo::

                merge into single play method that changes behavior if continuous or not

            """

            if not loop:
                raise NotImplementedError('Continuous, unlooped streaming has not been implemented yet!')

            if not self.buffered_continuous:
                self.buffer_continuous()

            if loop:
                self.continuous_loop.set()
            else:
                self.continuous_loop.clear()

            # tell the sound server that it has a continuous sound now
            self.continuous_flag.set()
            self.continuous = True

            # after the sound server start playing, it will clear the queue, unbuffering us
            self.buffered_continuous = False

        def stop_continuous(self):
            """
            Stop playing a continuous sound

            Should be merged into a general stop method
            """
            if not self.continuous:
                self.logger.warning("stop_continuous called but not a continuous sound!")
                return

            self.continuous_flag.clear()
            self.continuous_loop.clear()

        def end(self):
            """
            Release any resources held by this sound

            """

            if self.play_evt.is_set():
                self.play_evt.clear()

            if not self.stop_evt.is_set():
                self.stop_evt.set()

            if self.continuous:
                while not self.continuous_q.empty():
                    try:
                        _ = self.continuous_q.get_nowait()
                    except Empty:
                        # normal, get until it's empty
                        break
                self.buffered_continuous = False
                self.continuous_flag.clear()

            self.table = None
            self.initialized = False

        def __del__(self):
            self.end()


## Now define BASE_CLASS to be Pyo_Sound, Jack_Sound, or object
if server_type == "pyo":
    BASE_CLASS = Pyo_Sound
elif server_type == "jack":
    BASE_CLASS = Jack_Sound
else:
    # just importing to query parameters, not play sounds.
    BASE_CLASS = Stim
=======
BASE_CLASS = get_sound_class()  # type: Sound
>>>>>>> d21c01ec


## The rest of the module defines actual sounds, which inherit from BASE_CLASS
class Tone(BASE_CLASS):
    """The Humble Sine Wave"""

    PARAMS = ['frequency','duration','amplitude']
    type = 'Tone'

    def __init__(self, frequency, duration, amplitude=0.01, **kwargs):
        """
        Args:
            frequency (float): frequency of sin in Hz
            duration (float): duration of the sin in ms
            amplitude (float): amplitude of the sound as a proportion of 1.
            **kwargs: extraneous parameters that might come along with instantiating us
        """
        super(Tone, self).__init__(**kwargs)

        self.frequency = float(frequency)
        self.duration = float(duration)
        self.amplitude = float(amplitude)

        self.init_sound()

    def init_sound(self):
        """
        Create a sine wave table using pyo or numpy, depending on the server type.
        """

        if self.server_type == 'pyo':
            sin = pyo.Sine(self.frequency, mul=self.amplitude)
            self.table = self.table_wrap(sin)
        elif self.server_type in ('jack', 'dummy'):
            self.get_nsamples()
            t = np.arange(self.nsamples)
            self.table = (self.amplitude*np.sin(2*np.pi*self.frequency*t/self.fs)).astype(np.float32)
            #self.table = np.column_stack((self.table, self.table))
            if self.server_type == 'jack':
                self.chunk()

        self.initialized = True

class Noise(BASE_CLASS):
    """Generates a white noise burst with specified parameters
    
    The `type` attribute is always "Noise".
    """
    # These are the parameters of the sound, I think this is used to generate
    # sounds automatically for a protocol
    PARAMS = ['duration','amplitude', 'channel']
    
    # The type of the sound
    type='Noise'
    
    def __init__(self, duration, amplitude=0.01, channel=None, **kwargs):
        """Initialize a new white noise burst with specified parameters.
        
        The sound itself is stored as the attribute `self.table`. This can
        be 1-dimensional or 2-dimensional, depending on `channel`. If it is
        2-dimensional, then each channel is a column.
        
        Args:
            duration (float): duration of the noise
            amplitude (float): amplitude of the sound as a proportion of 1.
            channel (int or None): which channel should be used
                If 0, play noise from the first channel
                If 1, play noise from the second channel
                If None, send the same information to all channels ("mono")
            **kwargs: extraneous parameters that might come along with instantiating us
        """
        # This calls the base class, which sets server-specific parameters
        # like samplign rate
        super(Noise, self).__init__(**kwargs)
        
        # Set the parameters specific to Noise
        self.duration = float(duration)
        self.amplitude = float(amplitude)
        try:
            self.channel = int(channel)
        except TypeError:
            self.channel = channel
        
        # Currently only mono or stereo sound is supported
        if self.channel not in [None, 0, 1]:
            raise ValueError(
                "audio channel must be 0, 1, or None, not {}".format(
                self.channel))

        # Initialize the sound itself
        self.init_sound()

    def init_sound(self):
        """Defines `self.table`, the waveform that is played. 
        
        The way this is generated depends on `self.server_type`, because
        parameters like the sampling rate cannot be known otherwise.
        
        The sound is generated and then it is "chunked" (zero-padded and
        divided into chunks). Finally `self.initialized` is set True.
        """
        # Depends on the server_type
        if self.server_type == 'pyo':
            noiser = pyo.Noise(mul=self.amplitude)
            self.table = self.table_wrap(noiser)
        
        elif self.server_type in ('jack', 'dummy'):
            # This calculates the number of samples, using the specified 
            # duration and the sampling rate from the server, and stores it
            # as `self.nsamples`.
            self.get_nsamples()
            
            # Generate the table by sampling from a uniform distribution
            # The shape of the table depends on `self.channel`
            if self.channel is None:
                # The table will be 1-dimensional for mono sound
                self.table = np.random.uniform(-1, 1, self.nsamples)
            else:
                # The table will be 2-dimensional for stereo sound
                # Each channel is a column
                # Only the specified channel contains data and the other is zero
                data = np.random.uniform(-1, 1, self.nsamples)
                self.table = np.zeros((self.nsamples, 2))
                assert self.channel in [0, 1]
                self.table[:, self.channel] = data
            
            # Scale by the amplitude
            self.table = self.table * self.amplitude
            
            # Convert to float32
            self.table = self.table.astype(np.float32)
            
            # Chunk the sound
            if self.server_type == 'jack':
                self.chunk()

        # Flag as initialized
        self.initialized = True

class File(BASE_CLASS):
    """
    A .wav file.

    TODO:
        Generalize this to other audio types if needed.
    """

    PARAMS = ['path', 'amplitude']
    type='File'

    def __init__(self, path, amplitude=0.01, **kwargs):
        """
        Args:
            path (str): Path to a .wav file relative to the `prefs.get('SOUNDDIR')`
            amplitude (float): amplitude of the sound as a proportion of 1.
            **kwargs: extraneous parameters that might come along with instantiating us
        """
        super(File, self).__init__(**kwargs)

        if os.path.exists(path):
            self.path = path
        elif os.path.exists(os.path.join(prefs.get('SOUNDDIR'), path)):
            self.path = os.path.join(prefs.get('SOUNDDIR'), path)
        else:
            Exception('Could not find {} in current directory or sound directory'.format(path))

        self.amplitude = float(amplitude)

        # because files can be v memory intensive, we only load the sound once we're called to buffer them
        # store our initialization status
        self.initialized = False

        #self.init_sound()

    def init_sound(self):
        """
        Load the wavfile with :mod:`scipy.io.wavfile` ,
        converting int to float as needed.

        Create a sound table, resampling sound if needed.
        """

        fs, audio = wavfile.read(self.path)
        if audio.dtype in ['int16', 'int32']:
            audio = int_to_float(audio)

        # load file to sound table
        if self.server_type == 'pyo':
            self.dtable = pyo.DataTable(size=audio.shape[0], chnls=prefs.get('NCHANNELS'), init=audio.tolist())

            # get server to determine sampling rate modification and duration
            server_fs = self.dtable.getServer().getSamplingRate()
            self.duration = float(self.dtable.getSize()) / float(fs)
            self.table = pyo.TableRead(table=self.dtable, freq=float(fs) / server_fs,
                                       loop=False, mul=self.amplitude)

        elif self.server_type == 'jack':
            # attenuate amplitude
            audio = audio*self.amplitude
            self.duration = float(audio.shape[0]) / fs
            # resample to match our audio server's sampling rate
            if fs != self.fs:
                new_samples = self.duration*self.fs
                audio = resample(audio, new_samples)

            self.table = audio

        self.initialized = True

class Gap(BASE_CLASS):
    """
    A silent sound that does not pad its final chunk -- used for creating precise silent
    gaps in a continuous noise.

    """

    type = "Gap"
    PARAMS = ['duration']

    def __init__(self, duration, **kwargs):
        """
        Args:
            duration (float): duration of gap in ms

        Attributes:
            gap_zero (bool): True if duration is zero, effectively do nothing on play.
        """
        super(Gap, self).__init__(**kwargs)

        self.duration = float(duration)
        self.gap_zero = False

        if self.duration == 0:
            self.gap_zero = True
            self.get_nsamples()
            self.chunks = []
            self.table = np.ndarray((0,),dtype=np.float32)
            self.initialized = True
        else:

            self.init_sound()

    def init_sound(self):
        """
        Create and chunk an array of zeros according to :attr:`.Gap.duration`
        """
        if self.server_type == "pyo":
            raise NotImplementedError("This sound has not been implemented for pyo sound server -- pyo is deprecated, and kept as a skeleton in the case interested programmers want to revive its use")

        # get the number of samples for the sound given our self.duration
        self.get_nsamples()
        self.table = np.zeros((self.nsamples,), dtype=np.float32)

        # chunk without padding -- jackclient will pad with ongoing continuous noise (or silence if none)
        self.chunk(pad=False)

        self.initialized = True

    def chunk(self, pad=False):
        """
        If gap is not duration == 0, call parent ``chunk``.
        Args:
            pad (bool): unused, passed to parent ``chunk``
        """
        if not self.gap_zero:
            super(Gap, self).chunk(pad)
        else:
            self.padded=False


    def buffer(self):
        if not self.gap_zero:
            super(Gap, self).buffer()
        else:
            self.buffered = True

    def play(self):
        if not self.gap_zero:
            super(Gap, self).play()
        else:
            if callable(self.trigger):
                threading.Thread(target=self.wait_trigger).start()


class Gammatone(Noise):
    """
    Gammatone filtered noise, using :class:`.timeseries.Gammatone` --
    see that class for the filter documentation.
    """

    type = "Gammatone"

    PARAMS = Noise.PARAMS.copy()
    PARAMS.insert(0, 'frequency')

    def __init__(self,
                 frequency:float, duration:float, amplitude:float=0.01,
                 channel:typing.Optional[int]=None,
                 **kwargs):
        """
        Args:
            frequency (float): Center frequency of filter, in Hz
            duration (float): Duration of sound, in ms
            amplitude (float): Amplitude scaling of sound (absolute value 0-1, default is .01)
            **kwargs: passed on to :class:`.timeseries.Gammatone`
        """
        self.filter = autopilot.get('transform', 'Gammatone')(
            self.frequency, self.fs, axis=0, **self.kwargs
        )

        super(Gammatone, self).__init__(duration, amplitude, channel, **kwargs)

        self.frequency = float(frequency)
        self.kwargs = kwargs
        if 'jack_client' in self.kwargs.keys():
            del self.kwargs['jack_client']



        # superclass init calls its init sound, so we just call the gammatone filter part
        self._init_sound()

    def _init_sound(self):
        # just the gammatone specific parts so they can be called separately on init
        self.table = self.filter.process(self.table)
        self.chunk()





    # These parameters are strings not numbers... jonny should do this better
STRING_PARAMS = ['path', 'type']
"""
These parameters should be given string columns rather than float columns.

Bother Jonny to do this better bc it's really bad.
"""


## Helper function
def int_to_float(audio):
    """
    Convert 16 or 32 bit integer audio to 32 bit float.

    Args:
        audio (:class:`numpy.ndarray`): a numpy array of audio

    Returns:
        :class:`numpy.ndarray`: Audio that has been rescaled and converted to a 32 bit float.
    """
    if audio.dtype == 'int16':
        audio = audio.astype(np.float32)
        audio = audio / (float(2 ** 16) / 2)
    elif audio.dtype == 'int32':
        audio = audio.astype(np.float32)
        audio = audio / (float(2 ** 32) / 2)

    return audio<|MERGE_RESOLUTION|>--- conflicted
+++ resolved
@@ -53,508 +53,7 @@
 from autopilot.stim.sound.base import get_sound_class, Sound
 import autopilot
 
-<<<<<<< HEAD
-## First, switch the behavior based on the pref AUDIOSERVER
-# Get the pref
-server_type = prefs.get('AUDIOSERVER')
-
-# True is a synonym for 'jack', the default server
-if server_type == True:
-    server_type = 'jack'
-
-# Force lower-case if string
-try:
-    server_type = server_type.lower()
-except AttributeError:
-    pass
-
-# From now on, server_type should be 'jack', 'pyo', 'docs', or None
-if server_type not in ['jack', 'pyo', 'docs']:
-    server_type = None
-
-# if we're testing, set server_type to jack
-if 'pytest' in sys.modules:
-    server_type = 'jack'
-
-
-## Import the required modules
-if server_type in ['jack', 'docs']:
-    # This will warn if the jack library is not found
-    from autopilot.stim.sound import jackclient
-
-elif server_type in ['pyo', 'docs']:
-    # Using these import guards for compatibility, but I think we should
-    # actually error here
-    try:
-        import pyo
-    except ImportError:
-        pass
-
-
-## Define Pyo_Sound if needed
-if server_type in ("pyo", "docs"):
-    class Pyo_Sound(object):
-        """
-        Metaclass for pyo sound objects.
-
-        Note:
-            Use of pyo is generally discouraged due to dropout issues and
-            the general opacity of the module. As such this object is
-            intentionally left undocumented.
-
-        """
-        def __init__(self):
-            self.PARAMS = None  # list of strings of parameters to be defined
-            self.type = None  # string human readable name of sound
-            self.duration = None  # duration in ms
-            self.amplitude = None
-            self.table = None
-            self.trigger = None
-            self.server_type = 'pyo'
-
-        def play(self):
-            self.table.out()
-
-        def table_wrap(self, audio, duration=None):
-            """Records a PyoAudio generator into a sound table, returns a
-            tableread object which can play the audio with .out()
-
-            Args:
-                audio:
-                duration:
-            """
-
-            if not duration:
-                duration = self.duration
-
-            # Duration is in ms, so divide by 1000
-            # See https://groups.google.com/forum/#!topic/pyo-discuss/N-pan7wPF-o
-            # TODO: Get chnls to be responsive to NCHANNELS in prefs. hardcoded for now
-            tab = pyo.NewTable(length=(float(duration) / 1000),
-                               chnls=prefs.get('NCHANNELS'))  # Prefs should always be declared in the global namespace
-            tabrec = pyo.TableRec(audio, table=tab, fadetime=0.005).play()
-            sleep((float(duration) / 1000))
-            self.table = pyo.TableRead(tab, freq=tab.getRate(), loop=0)
-
-        def set_trigger(self, trig_fn):
-            """
-            Args:
-                trig_fn:
-            """
-            # Using table triggers, call trig_fn when table finishes playing
-            self.trigger = pyo.TrigFunc(self.table['trig'], trig_fn)
-
-
-## Define Jack_Sound if needed
-if server_type in ("jack", "docs"):
-    class Jack_Sound(object):
-        """
-        Base class for sounds that use the :class:`~.jackclient.JackClient` audio
-        server.
-
-        Attributes:
-            PARAMS (list): List of strings of parameters that need to be defined for this sound
-            type (str): Human readable name of sound type
-            duration (float): Duration of sound in ms
-            amplitude (float): Amplitude of sound as proportion of 1 (eg 0.5 is half amplitude)
-            table (:class:`numpy.ndarray`): A Numpy array of samples
-            chunks (list): :attr:`~.Jack_Sound.table` split up into chunks of :data:`~.jackclient.BLOCKSIZE`
-            trigger (callable): A function that is called when the sound completes
-            nsamples (int): Number of samples in the sound
-            padded (bool): Whether the sound had to be padded with zeros when split into chunks (ie. sound duration was not a multiple of BLOCKSIZE).
-            fs (int): sampling rate of client from :data:`.jackclient.FS`
-            blocksize (int): blocksize of client from :data:`.jackclient.BLOCKSIZE`
-            server (:class:`~.jackclient.Jack_Client`): Current Jack Client
-            q (:class:`multiprocessing.Queue`): Audio Buffer queue from :data:`.jackclient.QUEUE`
-            q_lock (:class:`multiprocessing.Lock`): Audio Buffer lock from :data:`.jackclient.Q_LOCK`
-            play_evt (:class:`multiprocessing.Event`): play event from :data:`.jackclient.PLAY`
-            stop_evt (:class:`multiprocessing.Event`): stop event from :data:`.jackclient.STOP`
-            buffered (bool): has this sound been dumped into the :attr:`~.Jack_Sound.q` ?
-            buffered_continuous (bool): Has the sound been dumped into the :attr:`~.Jack_Sound.continuous_q`?
-
-        """
-
-        PARAMS = []
-        """
-        list:  list of strings of parameters to be defined
-        """
-
-        type = None
-        """
-        str: string human readable name of sound
-        """
-
-        server_type = 'jack'
-        """
-        str: type of server, always 'jack' for `Jack_Sound` s.
-        """
-
-        def __init__(self):
-            """Initialize a new Jack_Sound
-            
-            This sets sound-specific parameters to None, set jack-specific
-            parameters to their equivalents in jackclient, initializes
-            some other flags and a logger.
-            """
-            # These sound-specific parameters will be set by the derived
-            # objects.
-            self.duration = None  # duration in ms
-            self.amplitude = None
-            self.table = None  # numpy array of samples
-            self.chunks = None  # table split into a list of chunks
-            self.trigger = None
-            self.nsamples = None
-            self.padded = False # whether or not the sound was padded with zeros when chunked
-            self.continuous = False
-
-            # These jack-specific parameters are copied from jackclient
-            self.fs = jackclient.FS
-            self.blocksize = jackclient.BLOCKSIZE
-            self.server = jackclient.SERVER
-            self.q = jackclient.QUEUE
-            self.q_lock = jackclient.Q_LOCK
-            self.play_evt = jackclient.PLAY
-            self.stop_evt = jackclient.STOP
-            self.continuous_flag = jackclient.CONTINUOUS
-            self.continuous_q = jackclient.CONTINUOUS_QUEUE
-            self.continuous_loop = jackclient.CONTINUOUS_LOOP
-
-            # Initalize these flags
-            self.initialized = False
-            self.buffered = False
-            self.buffered_continuous = False
-
-            # Initialize a logger
-            self.logger = init_logger(self)
-
-        def chunk(self, pad=True):
-            """
-            Split our `table` up into a list of :attr:`.Jack_Sound.blocksize` chunks.
-
-            Args:
-                pad (bool): If the sound is not evenly divisible into chunks, 
-                pad with zeros (True, default), otherwise jackclient will pad 
-                with its continuous sound
-            """
-            # Convert the table to float32 (if it isn't already)
-            sound = self.table.astype(np.float32)
-
-            # Determine how much longer it would have to be, if it were
-            # padded to a length that is a multiple of self.blocksize
-            oldlen = len(sound)
-            newlen = int(
-                np.ceil(float(oldlen) / self.blocksize) * self.blocksize)
-
-            
-            ## Only pad if necessary AND requested
-            if pad and newlen > oldlen:
-                # Pad differently depending on mono or stereo
-                if sound.ndim == 1:
-                    # Pad with 1d array of zeros
-                    to_concat = np.zeros((newlen - oldlen,), np.float32)
-
-                    # Pad
-                    sound = np.concatenate([sound, to_concat])
-
-                elif sound.ndim == 2:
-                    # Each column is a channel
-                    n_channels = sound.shape[1]
-                    
-                    # Raise error if more than two-channel sound
-                    # This would actually be fine for this function, but this 
-                    # almost surely indicates somebody has transposed something
-                    if n_channels > 2:
-                        raise ValueError("only 1- or 2-channel sound supported")
-                    
-                    # Pad with 2d array of zeros
-                    to_concat = np.zeros(
-                        (newlen - oldlen, sound.shape[1]), np.float32)
-
-                    # Pad
-                    sound = np.concatenate([sound, to_concat])
-                
-                else:
-                    raise ValueError("sound must be 1d or 2d")
-                
-                # Flag as padded
-                self.padded = True
-            
-            else:
-                # Flag as not padded
-                self.padded = False
-
-            ## Reshape into chunks, each of length `self.blocksize`
-            # the list comprehension version handles unpadded sounds (with
-            # the last array being smaller than blocksize) where the
-            # reshape argument is faster but chokes :(
-            self.chunks = [sound[i:i+self.blocksize] for i in range(0, sound.shape[0], self.blocksize)]
-
-
-        def set_trigger(self, trig_fn):
-            """
-            Set a trigger function to be called when the :attr:`~.Jack_Sound.stop_evt` is set.
-
-            Args:
-                trig_fn (callable): Some callable
-            """
-            if callable(trig_fn):
-                self.trigger = trig_fn
-            else:
-                Exception('trigger must be callable')
-
-        def wait_trigger(self):
-            """
-            Wait for the stop_evt trigger to be set for at least a second after
-            the sound should have ended.
-
-            Call the trigger when the event is set.
-            """
-            # wait for our duration plus a second at most.
-            self.stop_evt.wait((self.duration+1000)/1000.)
-            # if the sound actually stopped...
-            if self.stop_evt.is_set():
-                self.trigger()
-
-        def get_nsamples(self):
-            """
-            given our fs and duration, how many samples do we need?
-
-            literally::
-
-                np.ceil((self.duration/1000.)*self.fs).astype(np.int)
-
-            """
-            self.nsamples = np.ceil((self.duration/1000.)*self.fs).astype(np.int)
-
-        def quantize_duration(self, ceiling=True):
-            """
-            Extend or shorten a sound so that it is a multiple of :data:`.jackclient.BLOCKSIZE`
-
-            Args:
-                ceiling (bool): If true, extend duration, otherwise decrease duration.
-            """
-
-            # get remainder of samples
-            self.get_nsamples()
-            remainder = self.nsamples % self.blocksize
-
-            if remainder == 0:
-                return
-
-            # get target number of samples
-            # get target n blocks and multiply by blocksize
-            if ceiling:
-                target_samples = np.ceil(float(self.nsamples)/self.blocksize)*self.blocksize
-            else:
-                target_samples = np.floor(float(self.nsamples)/self.blocksize)*self.blocksize
-
-            # get new duration
-            self.duration = (target_samples/self.fs)*1000.
-
-            # refresh nsamples
-            self.get_nsamples()
-
-        def buffer(self):
-            """
-            Dump chunks into the sound queue.
-            
-            After the last chunk, a `None` is put into the queue. This
-            tells the jack server that the sound is over and that it should
-            clear the play flag.
-            """
-
-            if hasattr(self, 'path'):
-                self.logger.debug('BUFFERING SOUND {}'.format(self.path))
-
-            if not self.initialized and not self.table:
-                try:
-                    self.init_sound()
-                    self.initialized = True
-                except:
-                    pass
-                    #TODO: Log this, better error handling here
-
-            if not self.chunks:
-                self.chunk()
-
-            with self.q_lock:
-                # empty queue
-                # FIXME: Testing whether this is where we get held up on the 'fail after sound play' bug
-                # n_gets = 0
-                while not self.q.empty():
-                    try:
-                        _ = self.q.get_nowait()
-                    except Empty:
-                        # normal, get until it's empty
-                        break
-                    # n_gets += 1
-                    # if n_gets > 100000:
-                    #     break
-                for frame in self.chunks:
-                    self.q.put_nowait(frame)
-                # The jack server looks for a None object to clear the play flag
-                self.q.put_nowait(None)
-                self.buffered = True
-
-        def buffer_continuous(self):
-            """
-            Dump chunks into the continuous sound queue for looping.
-
-            Continuous shoulds should always have full frames -
-            ie. the number of samples in a sound should be a multiple of :data:`.jackclient.BLOCKSIZE`.
-
-            This method will call :meth:`.quantize_duration` to force duration such that the sound has full frames.
-
-            An exception will be raised if the sound has been padded.
-            """
-
-            # FIXME: Initialized should be more flexible,
-            # for now just deleting whatever init happened because
-            # continuous sounds are in development
-            self.table = None
-            self.initialized = False
-
-            if not self.initialized and not self.table:
-                self.quantize_duration()
-                self.init_sound()
-                self.initialized = True
-
-            if not self.chunks:
-                self.chunk()
-
-            # continous sounds should not have any padding - see docstring
-            if self.padded:
-                raise Exception("Continuous sounds cannot have padded chunks - sounds need to have n_samples % blocksize == 0")
-
-            # empty queue
-            while not self.continuous_q.empty():
-                try:
-                    _ = self.continuous_q.get_nowait()
-                except Empty:
-                    # normal, get until it's empty
-                    break
-
-            # put all the chunks into the queue, rather than one at a time
-            # to avoid partial receipt
-            self.continuous_q.put(self.chunks.copy())
-
-            self.buffered_continuous = True
-
-        def play(self):
-            """
-            Play ourselves.
-
-            If we're not buffered, be buffered.
-
-            Otherwise, set the play event and clear the stop event.
-
-            If we have a trigger, set a Thread to wait on it.
-            """
-            if not self.buffered:
-                self.buffer()
-
-            if hasattr(self, 'path'):
-                self.logger.debug('PLAYING SOUND {}'.format(self.path))
-
-            self.play_evt.set()
-            self.stop_evt.clear()
-            self.buffered = False
-
-            if callable(self.trigger):
-                threading.Thread(target=self.wait_trigger).start()
-
-        def play_continuous(self, loop=True):
-            """
-            Play the sound continuously.
-
-            Sound will be paused if another sound has its 'play' method called.
-
-            Currently - only looping is implemented: the full sound is loaded by the jack client and repeated indefinitely.
-
-            In the future, sound generation methods will be refactored as python generators so sounds can be continuously generated and played.
-
-            Args:
-                loop (bool): whether the sound will be stored by the jack client and looped (True), or whether the sound will be continuously streamed (False, not implemented)
-
-            Returns:
-
-            todo::
-
-                merge into single play method that changes behavior if continuous or not
-
-            """
-
-            if not loop:
-                raise NotImplementedError('Continuous, unlooped streaming has not been implemented yet!')
-
-            if not self.buffered_continuous:
-                self.buffer_continuous()
-
-            if loop:
-                self.continuous_loop.set()
-            else:
-                self.continuous_loop.clear()
-
-            # tell the sound server that it has a continuous sound now
-            self.continuous_flag.set()
-            self.continuous = True
-
-            # after the sound server start playing, it will clear the queue, unbuffering us
-            self.buffered_continuous = False
-
-        def stop_continuous(self):
-            """
-            Stop playing a continuous sound
-
-            Should be merged into a general stop method
-            """
-            if not self.continuous:
-                self.logger.warning("stop_continuous called but not a continuous sound!")
-                return
-
-            self.continuous_flag.clear()
-            self.continuous_loop.clear()
-
-        def end(self):
-            """
-            Release any resources held by this sound
-
-            """
-
-            if self.play_evt.is_set():
-                self.play_evt.clear()
-
-            if not self.stop_evt.is_set():
-                self.stop_evt.set()
-
-            if self.continuous:
-                while not self.continuous_q.empty():
-                    try:
-                        _ = self.continuous_q.get_nowait()
-                    except Empty:
-                        # normal, get until it's empty
-                        break
-                self.buffered_continuous = False
-                self.continuous_flag.clear()
-
-            self.table = None
-            self.initialized = False
-
-        def __del__(self):
-            self.end()
-
-
-## Now define BASE_CLASS to be Pyo_Sound, Jack_Sound, or object
-if server_type == "pyo":
-    BASE_CLASS = Pyo_Sound
-elif server_type == "jack":
-    BASE_CLASS = Jack_Sound
-else:
-    # just importing to query parameters, not play sounds.
-    BASE_CLASS = Stim
-=======
 BASE_CLASS = get_sound_class()  # type: Sound
->>>>>>> d21c01ec
 
 
 ## The rest of the module defines actual sounds, which inherit from BASE_CLASS
@@ -861,9 +360,6 @@
             amplitude (float): Amplitude scaling of sound (absolute value 0-1, default is .01)
             **kwargs: passed on to :class:`.timeseries.Gammatone`
         """
-        self.filter = autopilot.get('transform', 'Gammatone')(
-            self.frequency, self.fs, axis=0, **self.kwargs
-        )
 
         super(Gammatone, self).__init__(duration, amplitude, channel, **kwargs)
 
@@ -872,7 +368,9 @@
         if 'jack_client' in self.kwargs.keys():
             del self.kwargs['jack_client']
 
-
+        self.filter = autopilot.get('transform', 'Gammatone')(
+            self.frequency, self.fs, axis=0, **self.kwargs
+        )
 
         # superclass init calls its init sound, so we just call the gammatone filter part
         self._init_sound()
