"""This module defines classes to generate different sounds.

These classes are currently implemented:
* Tone : a sinuosoidal pure tone
* Noise : a burst of white noise
* File : read from a file
* Speech
* Gap

The behavior of this module depends on `prefs.get('AUDIOSERVER')`.
* If this is 'jack', or True:
    Then import jack, define Jack_Sound, and all sounds inherit from that.
* If this is 'pyo':
    Then import pyo, define PyoSound, and all sounds inherit from that.
* If this is 'docs':
    Then import both jack and pyo, define both Jack_Sound and PyoSound,
    and all sounds inherit from `object`.
* Otherwise:
    Then do not import jack or pyo, or define either Jack_Sound or PyoSound,
    and all sounds inherit from `object`.

TODO:
    Implement sound level and filter calibration
"""

# Re: The organization of this module
# We balance a few things:
# 1) using two sound servers with very different approaches to
# delivering sounds, and
# 2) having a similar API so other modules can query sound properties
# while still being agnostic to the sound server.
# 3) not have our classes split into a ton of Pyo_Tone, Jack_Tone
# copies so they have their parameters and behavior drift apart
#
# So, We have base classes, but they can't encapsulate all the
# behavior for making sounds, so use an init_audio() method that
# creates sound conditional on the type of audio server.


import os
import sys
from time import sleep
from scipy.io import wavfile
from scipy.signal import resample
import numpy as np
import threading
from itertools import cycle
from queue import Empty, Full

from autopilot import prefs
from autopilot.core.loggers import init_logger
from autopilot.stim.stim import Stim

## First, switch the behavior based on the pref AUDIOSERVER
# Get the pref
server_type = prefs.get('AUDIOSERVER')

# True is a synonym for 'jack', the default server
if server_type == True:
    server_type = 'jack'

# Force lower-case if string
try:
    server_type = server_type.lower()
except AttributeError:
    pass

# From now on, server_type should be 'jack', 'pyo', 'docs', or None
if server_type not in ['jack', 'pyo', 'docs']:
    server_type = None

# if we're testing, set server_type to jack
if 'pytest' in sys.modules:
    server_type = 'jack'


## Import the required modules
if server_type in ['jack', 'docs']:
    # This will warn if the jack library is not found
    from autopilot.stim.sound import jackclient

elif server_type in ['pyo', 'docs']:
    # Using these import guards for compatibility, but I think we should
    # actually error here
    try:
        import pyo
    except ImportError:
        pass


## Define Pyo_Sound if needed
if server_type in ("pyo", "docs"):
    class Pyo_Sound(object):
        """
        Metaclass for pyo sound objects.

        Note:
            Use of pyo is generally discouraged due to dropout issues and
            the general opacity of the module. As such this object is
            intentionally left undocumented.

        """
        def __init__(self):
            self.PARAMS = None  # list of strings of parameters to be defined
            self.type = None  # string human readable name of sound
            self.duration = None  # duration in ms
            self.amplitude = None
            self.table = None
            self.trigger = None
            self.server_type = 'pyo'

        def play(self):
            self.table.out()

        def table_wrap(self, audio, duration=None):
            """Records a PyoAudio generator into a sound table, returns a
            tableread object which can play the audio with .out()

            Args:
                audio:
                duration:
            """

            if not duration:
                duration = self.duration

            # Duration is in ms, so divide by 1000
            # See https://groups.google.com/forum/#!topic/pyo-discuss/N-pan7wPF-o
            # TODO: Get chnls to be responsive to NCHANNELS in prefs. hardcoded for now
            tab = pyo.NewTable(length=(float(duration) / 1000),
                               chnls=prefs.get('NCHANNELS'))  # Prefs should always be declared in the global namespace
            tabrec = pyo.TableRec(audio, table=tab, fadetime=0.005).play()
            sleep((float(duration) / 1000))
            self.table = pyo.TableRead(tab, freq=tab.getRate(), loop=0)

        def set_trigger(self, trig_fn):
            """
            Args:
                trig_fn:
            """
            # Using table triggers, call trig_fn when table finishes playing
            self.trigger = pyo.TrigFunc(self.table['trig'], trig_fn)


## Define Jack_Sound if needed
if server_type in ("jack", "docs"):
    class Jack_Sound(object):
        """
        Base class for sounds that use the :class:`~.jackclient.JackClient` audio
        server.

        Attributes:
            PARAMS (list): List of strings of parameters that need to be defined for this sound
            type (str): Human readable name of sound type
            duration (float): Duration of sound in ms
            amplitude (float): Amplitude of sound as proportion of 1 (eg 0.5 is half amplitude)
            table (:class:`numpy.ndarray`): A Numpy array of samples
            chunks (list): :attr:`~.Jack_Sound.table` split up into chunks of :data:`~.jackclient.BLOCKSIZE`
            trigger (callable): A function that is called when the sound completes
            nsamples (int): Number of samples in the sound
            padded (bool): Whether the sound had to be padded with zeros when split into chunks (ie. sound duration was not a multiple of BLOCKSIZE).
            fs (int): sampling rate of client from :data:`.jackclient.FS`
            blocksize (int): blocksize of client from :data:`.jackclient.BLOCKSIZE`
            server (:class:`~.jackclient.Jack_Client`): Current Jack Client
            q (:class:`multiprocessing.Queue`): Audio Buffer queue from :data:`.jackclient.QUEUE`
            q_lock (:class:`multiprocessing.Lock`): Audio Buffer lock from :data:`.jackclient.Q_LOCK`
            play_evt (:class:`multiprocessing.Event`): play event from :data:`.jackclient.PLAY`
            stop_evt (:class:`multiprocessing.Event`): stop event from :data:`.jackclient.STOP`
            buffered (bool): has this sound been dumped into the :attr:`~.Jack_Sound.q` ?
            buffered_continuous (bool): Has the sound been dumped into the :attr:`~.Jack_Sound.continuous_q`?

        """

        PARAMS = []
        """
        list:  list of strings of parameters to be defined
        """

        type = None
        """
        str: string human readable name of sound
        """

        server_type = 'jack'
        """
        str: type of server, always 'jack' for `Jack_Sound` s.
        """

        def __init__(self):
            """Initialize a new Jack_Sound
            
            This sets sound-specific parameters to None, set jack-specific
            parameters to their equivalents in jackclient, initializes
            some other flags and a logger.
            """
            # These sound-specific parameters will be set by the derived
            # objects.
            self.duration = None  # duration in ms
            self.amplitude = None
            self.table = None  # numpy array of samples
            self.chunks = None  # table split into a list of chunks
            self.trigger = None
            self.nsamples = None
            self.padded = False # whether or not the sound was padded with zeros when chunked
            self.continuous = False

            # These jack-specific parameters are copied from jackclient
            self.fs = jackclient.FS
            self.blocksize = jackclient.BLOCKSIZE
            self.server = jackclient.SERVER
            self.q = jackclient.QUEUE
            self.q_lock = jackclient.Q_LOCK
            self.play_evt = jackclient.PLAY
            self.stop_evt = jackclient.STOP
            self.continuous_flag = jackclient.CONTINUOUS
            self.continuous_q = jackclient.CONTINUOUS_QUEUE
            self.continuous_loop = jackclient.CONTINUOUS_LOOP

            # Initalize these flags
            self.initialized = False
            self.buffered = False
            self.buffered_continuous = False

            # Initialize a logger
            self.logger = init_logger(self)

        def chunk(self, pad=True):
            """
            Split our `table` up into a list of :attr:`.Jack_Sound.blocksize` chunks.

            Args:
                pad (bool): If the sound is not evenly divisible into chunks, 
                pad with zeros (True, default), otherwise jackclient will pad 
                with its continuous sound
            """
            # Convert the table to float32 (if it isn't already)
            sound = self.table.astype(np.float32)

            # Determine how much longer it would have to be, if it were
            # padded to a length that is a multiple of self.blocksize
            oldlen = len(sound)
            newlen = int(
                np.ceil(float(oldlen) / self.blocksize) * self.blocksize)

            
            ## Only pad if necessary AND requested
            if pad and newlen > oldlen:
                # Pad differently depending on mono or stereo
                if sound.ndim == 1:
                    # Pad with 1d array of zeros
                    to_concat = np.zeros((newlen - oldlen,), np.float32)

                    # Pad
                    sound = np.concatenate([sound, to_concat])

                elif sound.ndim == 2:
                    # Each column is a channel
                    n_channels = sound.shape[1]
                    
                    # Raise error if more than two-channel sound
                    # This would actually be fine for this function, but this 
                    # almost surely indicates somebody has transposed something
                    if n_channels > 2:
                        raise ValueError("only 1- or 2-channel sound supported")
                    
                    # Pad with 2d array of zeros
                    to_concat = np.zeros(
                        (newlen - oldlen, sound.shape[1]), np.float32)

                    # Pad
                    sound = np.concatenate([sound, to_concat])
                
                else:
                    raise ValueError("sound must be 1d or 2d")
                
                # Flag as padded
                self.padded = True
            
            else:
                # Flag as not padded
                self.padded = False
            
            
            ## Reshape into chunks, each of length `self.blocksize`
            if sound.ndim == 1:
                self.chunks = list(
                    sound.reshape(-1, self.blocksize))
            
            elif sound.ndim == 2:
                self.chunks = list(
                    sound.reshape(-1, self.blocksize, sound.shape[1]))

        def set_trigger(self, trig_fn):
            """
            Set a trigger function to be called when the :attr:`~.Jack_Sound.stop_evt` is set.

            Args:
                trig_fn (callable): Some callable
            """
            if callable(trig_fn):
                self.trigger = trig_fn
            else:
                Exception('trigger must be callable')

        def wait_trigger(self):
            """
            Wait for the stop_evt trigger to be set for at least a second after
            the sound should have ended.

            Call the trigger when the event is set.
            """
            # wait for our duration plus a second at most.
            self.stop_evt.wait((self.duration+1000)/1000.)
            # if the sound actually stopped...
            if self.stop_evt.is_set():
                self.trigger()

        def get_nsamples(self):
            """
            given our fs and duration, how many samples do we need?

            literally::

                np.ceil((self.duration/1000.)*self.fs).astype(np.int)

            """
            self.nsamples = np.ceil((self.duration/1000.)*self.fs).astype(np.int)

        def quantize_duration(self, ceiling=True):
            """
            Extend or shorten a sound so that it is a multiple of :data:`.jackclient.BLOCKSIZE`

            Args:
                ceiling (bool): If true, extend duration, otherwise decrease duration.
            """

            # get remainder of samples
            self.get_nsamples()
            remainder = self.nsamples % self.blocksize

            if remainder == 0:
                return

            # get target number of samples
            # get target n blocks and multiply by blocksize
            if ceiling:
                target_samples = np.ceil(float(self.nsamples)/self.blocksize)*self.blocksize
            else:
                target_samples = np.floor(float(self.nsamples)/self.blocksize)*self.blocksize

            # get new duration
            self.duration = (target_samples/self.fs)*1000.

            # refresh nsamples
            self.get_nsamples()

        def buffer(self):
            """
            Dump chunks into the sound queue.
            
            After the last chunk, a `None` is put into the queue. This
            tells the jack server that the sound is over and that it should
            clear the play flag.
            """

            if hasattr(self, 'path'):
                self.logger.debug('BUFFERING SOUND {}'.format(self.path))

            if not self.initialized and not self.table:
                try:
                    self.init_sound()
                    self.initialized = True
                except:
                    pass
                    #TODO: Log this, better error handling here

            if not self.chunks:
                self.chunk()

            with self.q_lock:
                # empty queue
                # FIXME: Testing whether this is where we get held up on the 'fail after sound play' bug
                # n_gets = 0
                while not self.q.empty():
                    try:
                        _ = self.q.get_nowait()
                    except Empty:
                        # normal, get until it's empty
                        break
                    # n_gets += 1
                    # if n_gets > 100000:
                    #     break
                for frame in self.chunks:
                    self.q.put_nowait(frame)
                # The jack server looks for a None object to clear the play flag
                self.q.put_nowait(None)
                self.buffered = True

        def buffer_continuous(self):
            """
            Dump chunks into the continuous sound queue for looping.

            Continuous shoulds should always have full frames -
            ie. the number of samples in a sound should be a multiple of :data:`.jackclient.BLOCKSIZE`.

            This method will call :meth:`.quantize_duration` to force duration such that the sound has full frames.

            An exception will be raised if the sound has been padded.
            """

            # FIXME: Initialized should be more flexible,
            # for now just deleting whatever init happened because
            # continuous sounds are in development
            self.table = None
            self.initialized = False

            if not self.initialized and not self.table:
                self.quantize_duration()
                self.init_sound()
                self.initialized = True

            if not self.chunks:
                self.chunk()

            # continous sounds should not have any padding - see docstring
            if self.padded:
                raise Exception("Continuous sounds cannot have padded chunks - sounds need to have n_samples % blocksize == 0")

            # empty queue
            while not self.continuous_q.empty():
                try:
                    _ = self.continuous_q.get_nowait()
                except Empty:
                    # normal, get until it's empty
                    break

            # put all the chunks into the queue, rather than one at a time
            # to avoid partial receipt
            self.continuous_q.put(self.chunks.copy())

            self.buffered_continuous = True

        def play(self):
            """
            Play ourselves.

            If we're not buffered, be buffered.

            Otherwise, set the play event and clear the stop event.

            If we have a trigger, set a Thread to wait on it.
            """
            if not self.buffered:
                self.buffer()

            if hasattr(self, 'path'):
                self.logger.debug('PLAYING SOUND {}'.format(self.path))

            self.play_evt.set()
            self.stop_evt.clear()
            self.buffered = False

            if callable(self.trigger):
                threading.Thread(target=self.wait_trigger).start()

        def play_continuous(self, loop=True):
            """
            Play the sound continuously.

            Sound will be paused if another sound has its 'play' method called.

            Currently - only looping is implemented: the full sound is loaded by the jack client and repeated indefinitely.

            In the future, sound generation methods will be refactored as python generators so sounds can be continuously generated and played.

            Args:
                loop (bool): whether the sound will be stored by the jack client and looped (True), or whether the sound will be continuously streamed (False, not implemented)

            Returns:

            todo::

                merge into single play method that changes behavior if continuous or not

            """

            if not loop:
                raise NotImplementedError('Continuous, unlooped streaming has not been implemented yet!')

            if not self.buffered_continuous:
                self.buffer_continuous()

            if loop:
                self.continuous_loop.set()
            else:
                self.continuous_loop.clear()

            # tell the sound server that it has a continuous sound now
            self.continuous_flag.set()
            self.continuous = True

            # after the sound server start playing, it will clear the queue, unbuffering us
            self.buffered_continuous = False
<<<<<<< HEAD


=======
>>>>>>> 1e3990a5

        def stop_continuous(self):
            """
            Stop playing a continuous sound

            Should be merged into a general stop method
            """
            if not self.continuous:
                self.logger.warning("stop_continuous called but not a continuous sound!")
                return

            self.continuous_flag.clear()
            self.continuous_loop.clear()

        def end(self):
            """
            Release any resources held by this sound

            """

            if self.play_evt.is_set():
                self.play_evt.clear()

            if not self.stop_evt.is_set():
                self.stop_evt.set()

            if self.continuous:
                while not self.continuous_q.empty():
                    try:
                        _ = self.continuous_q.get_nowait()
                    except Empty:
                        # normal, get until it's empty
                        break
                self.buffered_continuous = False
                self.continuous_flag.clear()

            self.table = None
            self.initialized = False

        def __del__(self):
            self.end()


## Now define BASE_CLASS to be Pyo_Sound, Jack_Sound, or object
if server_type == "pyo":
    BASE_CLASS = Pyo_Sound
elif server_type == "jack":
    BASE_CLASS = Jack_Sound
else:
    # just importing to query parameters, not play sounds.
    BASE_CLASS = Stim


## The rest of the module defines actual sounds, which inherit from BASE_CLASS
class Tone(BASE_CLASS):
    """The Humble Sine Wave"""

    PARAMS = ['frequency','duration','amplitude']
    type = 'Tone'

    def __init__(self, frequency, duration, amplitude=0.01, **kwargs):
        """
        Args:
            frequency (float): frequency of sin in Hz
            duration (float): duration of the sin in ms
            amplitude (float): amplitude of the sound as a proportion of 1.
            **kwargs: extraneous parameters that might come along with instantiating us
        """
        super(Tone, self).__init__()

        self.frequency = float(frequency)
        self.duration = float(duration)
        self.amplitude = float(amplitude)

        self.init_sound()

    def init_sound(self):
        """
        Create a sine wave table using pyo or numpy, depending on the server type.
        """

        if self.server_type == 'pyo':
            sin = pyo.Sine(self.frequency, mul=self.amplitude)
            self.table = self.table_wrap(sin)
        elif self.server_type == 'jack':
            self.get_nsamples()
            t = np.arange(self.nsamples)
            self.table = (self.amplitude*np.sin(2*np.pi*self.frequency*t/self.fs)).astype(np.float32)
            #self.table = np.column_stack((self.table, self.table))
            self.chunk()

        self.initialized = True

class Noise(BASE_CLASS):
    """Generates a white noise burst with specified parameters
    
    The `type` attribute is always "Noise".
    """
    # These are the parameters of the sound, I think this is used to generate
    # sounds automatically for a protocol
    PARAMS = ['duration','amplitude', 'channel']
    
    # The type of the sound
    type='Noise'
    
    def __init__(self, duration, amplitude=0.01, channel=None, **kwargs):
        """Initialize a new white noise burst with specified parameters.
        
        The sound itself is stored as the attribute `self.table`. This can
        be 1-dimensional or 2-dimensional, depending on `channel`. If it is
        2-dimensional, then each channel is a column.
        
        Args:
            duration (float): duration of the noise
            amplitude (float): amplitude of the sound as a proportion of 1.
            channel (int or None): which channel should be used
                If 0, play noise from the first channel
                If 1, play noise from the second channel
                If None, send the same information to all channels ("mono")
            **kwargs: extraneous parameters that might come along with instantiating us
        """
        # This calls the base class, which sets server-specific parameters
        # like samplign rate
        super(Noise, self).__init__()
        
        # Set the parameters specific to Noise
        self.duration = float(duration)
        self.amplitude = float(amplitude)
        try:
            self.channel = int(channel)
        except TypeError:
            self.channel = channel
        
        # Currently only mono or stereo sound is supported
        if self.channel not in [None, 0, 1]:
            raise ValueError(
                "audio channel must be 0, 1, or None, not {}".format(
                self.channel))

        # Initialize the sound itself
        self.init_sound()

    def init_sound(self):
        """Defines `self.table`, the waveform that is played. 
        
        The way this is generated depends on `self.server_type`, because
        parameters like the sampling rate cannot be known otherwise.
        
        The sound is generated and then it is "chunked" (zero-padded and
        divided into chunks). Finally `self.initialized` is set True.
        """
        # Depends on the server_type
        if server_type == 'pyo':
            noiser = pyo.Noise(mul=self.amplitude)
            self.table = self.table_wrap(noiser)
        
        elif server_type == 'jack':
            # This calculates the number of samples, using the specified 
            # duration and the sampling rate from the server, and stores it
            # as `self.nsamples`.
            self.get_nsamples()
            
            # Generate the table by sampling from a uniform distribution
            # The shape of the table depends on `self.channel`
            if self.channel is None:
                # The table will be 1-dimensional for mono sound
                self.table = np.random.uniform(-1, 1, self.nsamples)
            else:
                # The table will be 2-dimensional for stereo sound
                # Each channel is a column
                # Only the specified channel contains data and the other is zero
                data = np.random.uniform(-1, 1, self.nsamples)
                self.table = np.zeros((self.nsamples, 2))
                assert self.channel in [0, 1]
                self.table[:, self.channel] = data
            
            # Scale by the amplitude
            self.table = self.table * self.amplitude
            
            # Convert to float32
            self.table = self.table.astype(np.float32)
            
            # Chunk the sound 
            self.chunk()

        # Flag as initialized
        self.initialized = True

class File(BASE_CLASS):
    """
    A .wav file.

    TODO:
        Generalize this to other audio types if needed.
    """

    PARAMS = ['path', 'amplitude']
    type='File'

    def __init__(self, path, amplitude=0.01, **kwargs):
        """
        Args:
            path (str): Path to a .wav file relative to the `prefs.get('SOUNDDIR')`
            amplitude (float): amplitude of the sound as a proportion of 1.
            **kwargs: extraneous parameters that might come along with instantiating us
        """
        super(File, self).__init__()

        if os.path.exists(path):
            self.path = path
        elif os.path.exists(os.path.join(prefs.get('SOUNDDIR'), path)):
            self.path = os.path.join(prefs.get('SOUNDDIR'), path)
        else:
            Exception('Could not find {} in current directory or sound directory'.format(path))

        self.amplitude = float(amplitude)

        # because files can be v memory intensive, we only load the sound once we're called to buffer them
        # store our initialization status
        self.initialized = False

        #self.init_sound()

    def init_sound(self):
        """
        Load the wavfile with :mod:`scipy.io.wavfile` ,
        converting int to float as needed.

        Create a sound table, resampling sound if needed.
        """

        fs, audio = wavfile.read(self.path)
        if audio.dtype in ['int16', 'int32']:
            audio = int_to_float(audio)

        # load file to sound table
        if self.server_type == 'pyo':
            self.dtable = pyo.DataTable(size=audio.shape[0], chnls=prefs.get('NCHANNELS'), init=audio.tolist())

            # get server to determine sampling rate modification and duration
            server_fs = self.dtable.getServer().getSamplingRate()
            self.duration = float(self.dtable.getSize()) / float(fs)
            self.table = pyo.TableRead(table=self.dtable, freq=float(fs) / server_fs,
                                       loop=False, mul=self.amplitude)

        elif self.server_type == 'jack':
            # attenuate amplitude
            audio = audio*self.amplitude
            self.duration = float(audio.shape[0]) / fs
            # resample to match our audio server's sampling rate
            if fs != self.fs:
                new_samples = self.duration*self.fs
                audio = resample(audio, new_samples)

            self.table = audio

        self.initialized = True

class Gap(BASE_CLASS):
    """
    A silent sound that does not pad its final chunk -- used for creating precise silent
    gaps in a continuous noise.

    """

    type = "Gap"
    PARAMS = ['duration']

    def __init__(self, duration, **kwargs):
        """
        Args:
            duration (float): duration of gap in ms

        Attributes:
            gap_zero (bool): True if duration is zero, effectively do nothing on play.
        """
        super(Gap, self).__init__()

        self.duration = float(duration)
        self.gap_zero = False

        if self.duration == 0:
            self.gap_zero = True
            self.get_nsamples()
            self.chunks = []
            self.table = np.ndarray((0,),dtype=np.float32)
            self.initialized = True
        else:

            self.init_sound()

    def init_sound(self):
        """
        Create and chunk an array of zeros according to :attr:`.Gap.duration`
        """
        if self.server_type == "pyo":
            raise NotImplementedError("This sound has not been implemented for pyo sound server -- pyo is deprecated, and kept as a skeleton in the case interested programmers want to revive its use")

        # get the number of samples for the sound given our self.duration
        self.get_nsamples()
        self.table = np.zeros((self.nsamples,), dtype=np.float32)

        # chunk without padding -- jackclient will pad with ongoing continuous noise (or silence if none)
        self.chunk(pad=False)

        self.initialized = True

    def chunk(self, pad=False):
        """
        If gap is not duration == 0, call parent ``chunk``.
        Args:
            pad (bool): unused, passed to parent ``chunk``
        """
        if not self.gap_zero:
            super(Gap, self).chunk(pad)
        else:
            self.padded=False


    def buffer(self):
        if not self.gap_zero:
            super(Gap, self).buffer()
        else:
            self.buffered = True

    def play(self):
        if not self.gap_zero:
            super(Gap, self).play()
        else:
            if callable(self.trigger):
                threading.Thread(target=self.wait_trigger).start()


# These parameters are strings not numbers... jonny should do this better
STRING_PARAMS = ['path', 'type']
"""
These parameters should be given string columns rather than float columns.

Bother Jonny to do this better bc it's really bad.
"""


## Helper function
def int_to_float(audio):
    """
    Convert 16 or 32 bit integer audio to 32 bit float.

    Args:
        audio (:class:`numpy.ndarray`): a numpy array of audio

    Returns:
        :class:`numpy.ndarray`: Audio that has been rescaled and converted to a 32 bit float.
    """
    if audio.dtype == 'int16':
        audio = audio.astype(np.float32)
        audio = audio / (float(2 ** 16) / 2)
    elif audio.dtype == 'int32':
        audio = audio.astype(np.float32)
        audio = audio / (float(2 ** 32) / 2)

    return audio<|MERGE_RESOLUTION|>--- conflicted
+++ resolved
@@ -501,11 +501,6 @@
 
             # after the sound server start playing, it will clear the queue, unbuffering us
             self.buffered_continuous = False
-<<<<<<< HEAD
-
-
-=======
->>>>>>> 1e3990a5
 
         def stop_continuous(self):
             """
