--- conflicted
+++ resolved
@@ -40,513 +40,20 @@
 
 import os
 import sys
-<<<<<<< HEAD
+import typing
 from time import sleep, time
-=======
-import typing
-from time import sleep
->>>>>>> ab6f51b2
 from scipy.io import wavfile
 from scipy.signal import resample
 import numpy as np
 import threading
 from itertools import cycle
 from queue import Empty, Full
-import typing
 
 from autopilot import prefs
-<<<<<<< HEAD
-from autopilot.core.loggers import init_logger
-
-# switch behavior based on audio server type
-try:
-    if isinstance(prefs.get('AUDIOSERVER'), str):
-        server_type = prefs.get('AUDIOSERVER').lower()
-    else:
-        server_type = prefs.get('AUDIOSERVER')
-except:
-#    # TODO: The 'attribute don't exist' type - i think NameError?
-    server_type = None
-
-if server_type in ("pyo", "docs"):
-    try:
-        import pyo
-    except ImportError:
-        pass
-
-    class Pyo_Sound(object):
-        """
-        Metaclass for pyo sound objects.
-
-        Note:
-            Use of pyo is generally discouraged due to dropout issues and
-            the general opacity of the module. As such this object is
-            intentionally left undocumented.
-
-        """
-
-
-        def __init__(self):
-            self.PARAMS = None  # list of strings of parameters to be defined
-            self.type = None  # string human readable name of sound
-            self.duration = None  # duration in ms
-            self.amplitude = None
-            self.table = None
-            self.trigger = None
-            self.server_type = 'pyo'
-
-
-        def play(self):
-            self.table.out()
-
-        def table_wrap(self, audio, duration=None):
-            """Records a PyoAudio generator into a sound table, returns a
-            tableread object which can play the audio with .out()
-
-            Args:
-                audio:
-                duration:
-            """
-
-            if not duration:
-                duration = self.duration
-
-            # Duration is in ms, so divide by 1000
-            # See https://groups.google.com/forum/#!topic/pyo-discuss/N-pan7wPF-o
-            # TODO: Get chnls to be responsive to NCHANNELS in prefs. hardcoded for now
-            tab = pyo.NewTable(length=(float(duration) / 1000),
-                               chnls=prefs.get('NCHANNELS'))  # Prefs should always be declared in the global namespace
-            tabrec = pyo.TableRec(audio, table=tab, fadetime=0.005).play()
-            sleep((float(duration) / 1000))
-            self.table = pyo.TableRead(tab, freq=tab.getRate(), loop=0)
-
-        def set_trigger(self, trig_fn):
-            """
-            Args:
-                trig_fn:
-            """
-            # Using table triggers, call trig_fn when table finishes playing
-            self.trigger = pyo.TrigFunc(self.table['trig'], trig_fn)
-
-
-if server_type in ("jack", "docs", True):
-    if server_type is True:
-        server_type = "jack"
-    from autopilot.stim.sound import jackclient
-
-    class Jack_Sound(object):
-        """
-        Base class for sounds that use the :class:`~.jackclient.JackClient` audio
-        server.
-
-        Attributes:
-            PARAMS (list): List of strings of parameters that need to be defined for this sound
-            type (str): Human readable name of sound type
-            duration (float): Duration of sound in ms
-            amplitude (float): Amplitude of sound as proportion of 1 (eg 0.5 is half amplitude)
-            table (:class:`numpy.ndarray`): A Numpy array of samples
-            chunks (list): :attr:`~.Jack_Sound.table` split up into chunks of :data:`~.jackclient.BLOCKSIZE`
-            trigger (callable): A function that is called when the sound completes
-            nsamples (int): Number of samples in the sound
-            padded (bool): Whether the sound had to be padded with zeros when split into chunks (ie. sound duration was not a multiple of BLOCKSIZE).
-            fs (int): sampling rate of client from :data:`.jackclient.FS`
-            blocksize (int): blocksize of client from :data:`.jackclient.BLOCKSIZE`
-            server (:class:`~.jackclient.Jack_Client`): Current Jack Client
-            q (:class:`multiprocessing.Queue`): Audio Buffer queue from :data:`.jackclient.QUEUE`
-            q_lock (:class:`multiprocessing.Lock`): Audio Buffer lock from :data:`.jackclient.Q_LOCK`
-            play_evt (:class:`multiprocessing.Event`): play event from :data:`.jackclient.PLAY`
-            stop_evt (:class:`multiprocessing.Event`): stop event from :data:`.jackclient.STOP`
-            buffered (bool): has this sound been dumped into the :attr:`~.Jack_Sound.q` ?
-            buffered_continuous (bool): Has the sound been dumped into the :attr:`~.Jack_Sound.continuous_q`?
-
-        """
-
-        PARAMS = []
-        """
-        list:  list of strings of parameters to be defined
-        """
-
-        type = None
-        """
-        str: string human readable name of sound
-        """
-
-        server_type = 'jack'
-        """
-        str: type of server, always 'jack' for `Jack_Sound` s.
-        """
-
-        def __init__(self):
-            self.duration = None  # duration in ms
-            self.amplitude = None
-            self.table = None  # numpy array of samples
-            self.chunks = None  # table split into a list of chunks
-            self.trigger = None
-            self.nsamples = None
-            self.padded = False # whether or not the sound was padded with zeros when chunked
-            self.continuous = False
-            self._extra_wait = None
-
-
-            self.fs = jackclient.FS
-            self.blocksize = jackclient.BLOCKSIZE
-            self.nperiods = prefs.get('JACKDNPERIODS')
-            self.server = jackclient.SERVER
-            self.q = jackclient.QUEUE
-            self.q_lock = jackclient.Q_LOCK
-            self.play_evt = jackclient.PLAY
-            self.stop_evt = jackclient.STOP
-            self.continuous_flag = jackclient.CONTINUOUS
-            self.continuous_q = jackclient.CONTINUOUS_QUEUE
-            self.continuous_loop = jackclient.CONTINUOUS_LOOP
-
-            self.initialized = False
-            self.buffered = False
-            self.buffered_continuous = False
-
-            self.logger = init_logger(self)
-
-
-        def chunk(self, pad=True):
-            """
-            Split our `table` up into a list of :attr:`.Jack_Sound.blocksize` chunks.
-
-            Args:
-                pad (bool): If the sound is not evenly divisible into chunks, pad with zeros (True, default), otherwise jackclient will pad with its continuous sound
-            """
-            # break sound into chunks
-
-            sound = self.table.astype(np.float32)
-            sound_list = [sound[i:i+self.blocksize] for i in range(0, sound.shape[0], self.blocksize)]
-
-            if (sound_list[-1].shape[0] < self.blocksize) and pad:
-                sound_list[-1] = np.pad(sound_list[-1],
-                                        (0, self.blocksize-sound_list[-1].shape[0]),
-                                        'constant')
-                self.padded = True
-            else:
-                self.padded = False
-
-            self.chunks = sound_list
-
-        def set_trigger(self, trig_fn):
-            """
-            Set a trigger function to be called when the :attr:`~.Jack_Sound.stop_evt` is set.
-
-            Args:
-                trig_fn (callable): Some callable
-            """
-            if callable(trig_fn):
-                self.trigger = trig_fn
-            else:
-                Exception('trigger must be callable')
-
-        def wait_trigger(self):
-            """
-            Wait for the stop_evt trigger to be set for at least a second after
-            the sound should have ended.
-
-            Call the trigger when the event is set.
-            """
-
-            # wait for our duration plus a second at most.
-            self.stop_evt.wait((self.duration+1000)/1000.)
-            stop_time = time()
-
-            # if the sound actually stopped (ie. we didnt just timeout)...
-            if self.stop_evt.is_set():
-                while time()<stop_time+self.extra_wait:
-                    sleep(0.0001)
-                self.trigger()
-                self.logger.debug('called wait_trigger')
-
-            self.logger.debug(f'extra wait time: {self.extra_wait}')
-
-        @property
-        def extra_wait(self) -> float:
-            """
-            # for calling triggers when sounds finish,
-            # jack client will flip the stop event when it runs out of
-            # new frames, but the sound won't actually stop until the buffer is refilled
-            # so we wait  (self.nsamples % (BLOCKSIZE * NPERIODS)) / FS
-            """
-
-            if self._extra_wait is None:
-                try:
-                    self._extra_wait = (self.nsamples % (self.blocksize * self.nperiods))/self.fs
-                    # if we are an exact multiple of the frame size, wait the full thing
-                    if self.extra_wait < 0.001:
-                        self._extra_wait = (self.blocksize * self.nperiods)/self.fs
-                    #extra_wait = (self.blocksize * self.nperiods) / self.fs
-                except Exception as e:
-                    self.logger.exception(f'could not get additional wait time to wait to call trigger, triggers will be early!\n{e}')
-                    self._extra_wait = 0
-            return self._extra_wait
-
-
-
-        def get_nsamples(self):
-            """
-            given our fs and duration, how many samples do we need?
-
-            literally::
-
-                np.ceil((self.duration/1000.)*self.fs).astype(np.int)
-
-            """
-            self.nsamples = np.ceil((self.duration/1000.)*self.fs).astype(np.int)
-
-        def quantize_duration(self, ceiling=True):
-            """
-            Extend or shorten a sound so that it is a multiple of :data:`.jackclient.BLOCKSIZE`
-
-            Args:
-                ceiling (bool): If true, extend duration, otherwise decrease duration.
-            """
-
-            # get remainder of samples
-            self.get_nsamples()
-            remainder = self.nsamples % self.blocksize
-
-            if remainder == 0:
-                return
-
-            # get target number of samples
-            # get target n blocks and multiply by blocksize
-            if ceiling:
-                target_samples = np.ceil(float(self.nsamples)/self.blocksize)*self.blocksize
-            else:
-                target_samples = np.floor(float(self.nsamples)/self.blocksize)*self.blocksize
-
-            # get new duration
-            self.duration = (target_samples/self.fs)*1000.
-
-            # refresh nsamples
-            self.get_nsamples()
-
-        def buffer(self):
-            """
-            Dump chunks into the sound queue.
-            """
-
-            if hasattr(self, 'path'):
-                self.logger.debug('BUFFERING SOUND {}'.format(self.path))
-
-            if not self.initialized and not self.table:
-                try:
-                    self.init_sound()
-                    self.initialized = True
-                except:
-                    pass
-                    #TODO: Log this, better error handling here
-
-            if not self.chunks:
-                self.chunk()
-
-            with self.q_lock:
-                # empty queue
-                # FIXME: Testing whether this is where we get held up on the 'fail after sound play' bug
-                # n_gets = 0
-                while not self.q.empty():
-                    try:
-                        _ = self.q.get_nowait()
-                    except Empty:
-                        # normal, get until it's empty
-                        break
-                    # n_gets += 1
-                    # if n_gets > 100000:
-                    #     break
-                for frame in self.chunks:
-                    self.q.put_nowait(frame)
-                # The jack server looks for a None object to clear the play flag
-                self.q.put_nowait(None)
-                self.buffered = True
-
-        def buffer_continuous(self):
-            """
-            Dump chunks into the continuous sound queue for looping.
-
-            Continuous shoulds should always have full frames -
-            ie. the number of samples in a sound should be a multiple of :data:`.jackclient.BLOCKSIZE`.
-
-            This method will call :meth:`.quantize_duration` to force duration such that the sound has full frames.
-
-            An exception will be raised if the sound has been padded.
-            """
-
-            # FIXME: Initialized should be more flexible,
-            # for now just deleting whatever init happened because
-            # continuous sounds are in development
-            self.table = None
-            self.initialized = False
-
-            if not self.initialized and not self.table:
-                self.quantize_duration()
-                self.init_sound()
-                self.initialized = True
-
-            if not self.chunks:
-                self.chunk()
-
-            # continous sounds should not have any padding - see docstring
-            if self.padded:
-                raise Exception("Continuous sounds cannot have padded chunks - sounds need to have n_samples % blocksize == 0")
-
-            # empty queue
-            while not self.continuous_q.empty():
-                try:
-                    _ = self.continuous_q.get_nowait()
-                except Empty:
-                    # normal, get until it's empty
-                    break
-
-            # put all the chunks into the queue, rather than one at a time
-            # to avoid partial receipt
-            self.continuous_q.put(self.chunks.copy())
-
-            self.buffered_continuous = True
-
-        def play(self):
-            """
-            Play ourselves.
-
-            If we're not buffered, be buffered.
-
-            Otherwise, set the play event and clear the stop event.
-
-            If we have a trigger, set a Thread to wait on it.
-            """
-            self.logger.debug('buffering sound')
-            if not self.buffered:
-                self.buffer()
-
-            if hasattr(self, 'path'):
-                self.logger.debug('PLAYING SOUND {}'.format(self.path))
-
-            self.logger.debug('playing sound')
-            self.stop_evt.clear()
-            self.play_evt.set()
-            self.buffered = False
-
-            self.logger.debug('played sound')
-
-            if callable(self.trigger):
-                threading.Thread(target=self.wait_trigger).start()
-
-        def play_continuous(self, loop=True):
-            """
-            Play the sound continuously.
-
-            Sound will be paused if another sound has its 'play' method called.
-
-            Currently - only looping is implemented: the full sound is loaded by the jack client and repeated indefinitely.
-
-            In the future, sound generation methods will be refactored as python generators so sounds can be continuously generated and played.
-
-            Args:
-                loop (bool): whether the sound will be stored by the jack client and looped (True), or whether the sound will be continuously streamed (False, not implemented)
-
-            Returns:
-
-            todo::
-
-                merge into single play method that changes behavior if continuous or not
-
-            """
-
-            if not loop:
-                raise NotImplementedError('Continuous, unlooped streaming has not been implemented yet!')
-
-            if not self.buffered_continuous:
-                self.buffer_continuous()
-
-            if loop:
-                self.continuous_loop.set()
-            else:
-                self.continuous_loop.clear()
-
-            # tell the sound server that it has a continuous sound now
-            self.continuous_flag.set()
-            self.continuous = True
-
-            # after the sound server start playing, it will clear the queue, unbuffering us
-            self.buffered_continuous = False
-
-
-
-        def stop_continuous(self):
-            """
-            Stop playing a continuous sound
-
-            Should be merged into a general stop method
-            """
-            if not self.continuous:
-                self.logger.warning("stop_continuous called but not a continuous sound!")
-                return
-
-            self.logger.debug('stopping continuous so')
-            self.continuous_flag.clear()
-            self.continuous_loop.clear()
-
-
-
-
-
-
-        def end(self):
-            """
-            Release any resources held by this sound
-
-            """
-
-            if self.play_evt.is_set():
-                self.play_evt.clear()
-
-            if not self.stop_evt.is_set():
-                self.stop_evt.set()
-
-            if self.continuous:
-                while not self.continuous_q.empty():
-                    try:
-                        _ = self.continuous_q.get_nowait()
-                    except Empty:
-                        # normal, get until it's empty
-                        break
-                self.buffered_continuous = False
-                self.continuous_flag.clear()
-
-            self.table = None
-            self.initialized = False
-
-        def __del__(self):
-            self.end()
-
-
-
-
-else:
-    # just importing to query parameters, not play sounds.
-    pass
-
-
-
-
-
-####################
-if server_type == "pyo":
-    BASE_CLASS = Pyo_Sound
-elif server_type == "jack":
-    BASE_CLASS = Jack_Sound
-else:
-    # just importing to query parameters, not play sounds.
-    BASE_CLASS = object
-    # warnings.warn('No Base Sound class specified! sounds will probably not work!!!')
-=======
 from autopilot.stim.sound.base import get_sound_class, Sound
 import autopilot
 
 BASE_CLASS = get_sound_class()
->>>>>>> ab6f51b2
 
 
 ## The rest of the module defines actual sounds, which inherit from BASE_CLASS
@@ -592,23 +99,23 @@
 
 class Noise(BASE_CLASS):
     """Generates a white noise burst with specified parameters
-    
+
     The `type` attribute is always "Noise".
     """
     # These are the parameters of the sound, I think this is used to generate
     # sounds automatically for a protocol
     PARAMS = ['duration','amplitude', 'channel']
-    
+
     # The type of the sound
     type='Noise'
-    
+
     def __init__(self, duration, amplitude=0.01, channel=None, **kwargs):
         """Initialize a new white noise burst with specified parameters.
-        
+
         The sound itself is stored as the attribute `self.table`. This can
         be 1-dimensional or 2-dimensional, depending on `channel`. If it is
         2-dimensional, then each channel is a column.
-        
+
         Args:
             duration (float): duration of the noise
             amplitude (float): amplitude of the sound as a proportion of 1.
@@ -621,7 +128,7 @@
         # This calls the base class, which sets server-specific parameters
         # like samplign rate
         super(Noise, self).__init__(**kwargs)
-        
+
         # Set the parameters specific to Noise
         self.duration = float(duration)
         self.amplitude = float(amplitude)
@@ -629,7 +136,7 @@
             self.channel = int(channel)
         except TypeError:
             self.channel = channel
-        
+
         # Currently only mono or stereo sound is supported
         if self.channel not in [None, 0, 1]:
             raise ValueError(
@@ -640,11 +147,11 @@
         self.init_sound()
 
     def init_sound(self):
-        """Defines `self.table`, the waveform that is played. 
-        
+        """Defines `self.table`, the waveform that is played.
+
         The way this is generated depends on `self.server_type`, because
         parameters like the sampling rate cannot be known otherwise.
-        
+
         The sound is generated and then it is "chunked" (zero-padded and
         divided into chunks). Finally `self.initialized` is set True.
         """
@@ -652,13 +159,13 @@
         if self.server_type == 'pyo':
             noiser = pyo.Noise(mul=self.amplitude)
             self.table = self.table_wrap(noiser)
-        
+
         elif self.server_type in ('jack', 'dummy'):
-            # This calculates the number of samples, using the specified 
+            # This calculates the number of samples, using the specified
             # duration and the sampling rate from the server, and stores it
             # as `self.nsamples`.
             self.get_nsamples()
-            
+
             # Generate the table by sampling from a uniform distribution
             # The shape of the table depends on `self.channel`
             if self.channel is None:
@@ -672,13 +179,13 @@
                 self.table = np.zeros((self.nsamples, 2))
                 assert self.channel in [0, 1]
                 self.table[:, self.channel] = data
-            
+
             # Scale by the amplitude
             self.table = self.table * self.amplitude
-            
+
             # Convert to float32
             self.table = self.table.astype(np.float32)
-            
+
             # Chunk the sound
             if self.server_type == 'jack':
                 self.chunk()
@@ -827,10 +334,6 @@
         if not self.gap_zero:
             super(Gap, self).play()
         else:
-            # instantaneous, so just clear play event, set stop event as if we've already played
-            # and then call the wait_trigger method immediately
-            self.play_evt.clear()
-            self.stop_evt.set()
             if callable(self.trigger):
                 threading.Thread(target=self.wait_trigger).start()
 
