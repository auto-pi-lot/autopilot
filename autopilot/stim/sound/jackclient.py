"""
Client that dumps samples directly to the jack client with the :mod:`jack` package.
"""
import typing
from itertools import cycle
import multiprocessing as mp
import queue as queue
import numpy as np
from copy import copy
from queue import Empty
import time
from threading import Thread


# importing configures environment variables necessary for importing jack-client module below
from autopilot import external
from autopilot.core.loggers import init_logger

try:
    import jack
except (OSError, ModuleNotFoundError):
    print('jack library not found! sounds unavailable')

from autopilot import prefs

# allows us to access the audio server and some sound attributes
SERVER = None
"""
:class:`.JackClient`: After initializing, JackClient will register itself with this variable.
"""

FS = None
"""
int: Sampling rate of the active server
"""

BLOCKSIZE = None
"""
int: Blocksize, or the amount of samples processed by jack per each :meth:`.JackClient.process` call.
"""

QUEUE = None
"""
:class:`multiprocessing.Queue`: Queue to be loaded with frames of BLOCKSIZE audio.
"""

PLAY = None
"""
:class:`multiprocessing.Event`: Event used to trigger loading samples from `QUEUE`, ie. playing.
"""

STOP = None
"""
:class:`multiprocessing.Event`: Event that is triggered on the end of buffered audio.

Note:
    NOT an event used to stop audio.
"""

Q_LOCK = None
"""
:class:`multiprocessing.Lock`: Lock that enforces a single writer to the `QUEUE` at a time.
"""

CONTINUOUS = None
"""
:class:`multiprocessing.Event`: Event that (when set) signals the sound server should play some sound continuously rather than remain silent by default (eg. play a background sound).

"""

CONTINUOUS_QUEUE = None
"""
:class:`multiprocessing.Queue`: Queue that 
"""

CONTINUOUS_LOOP = None
"""
:class:`multiprocessing.Event`: Event flag that is set when frames dropped into the CONTINUOUS_QUEUE should be looped (eg. in the case of stationary background noise),
otherwise they are played and then discarded (ie. the sound is continuously generating and submitting samples)
"""

class JackClient(mp.Process):
    """
    Client that dumps frames of audio directly into a running jackd client.

    See the :meth:`.process` method to see how the client works in detail, but
    as a narrative overview:

    * The client interacts with a running jackd daemon, typically launched with :func:`.external.start_jackd`
      The jackd process is configured with the ``JACKDSTRING`` pref, which by default is built from other parameters
      like the ``FS`` sampling rate et al.
    * :class:`multiprocessing.Event` objects are used to synchronize state within the client,
      eg. the play event signals that the client should begin to pull frames from the sound queue
    * :class:`multiprocessing.Queue` objects are used to send samples to the client,
      specifically chunks samples with length ``BLOCKSIZE``
    * The general pattern of using both together is to load a queue with chunks of samples and then set the
      play event.
    * Jackd will call the ``process`` method repeatedly, within which this class will check the state
      of the event flags and pull from the appropriate queues to load the samples into jackd's audio buffer

    When first initialized, sets module level variables above, which are the public
    hooks to use the client. Within autopilot, the module-level variables are used, but
    if using the jackclient or sound system outside of a typical autopilot context, you can
    instantiate a JackClient and then pass it to sounds as ``jack_client``.

    Args:
        name (str): name of client, default "jack_client"
        outchannels (list): Optionally manually pass outchannels rather than getting
            from prefs. A list of integers corresponding to output channels to initialize.
            if ``None`` (default), get ``'OUTCHANNELS'`` from prefs

    Attributes:
        q (:class:`~.multiprocessing.Queue`): Queue that stores buffered frames of audio
        q_lock (:class:`~.multiprocessing.Lock`): Lock that manages access to the Queue
        play_evt (:class:`multiprocessing.Event`): Event used to trigger loading samples from `QUEUE`, ie. playing.
        stop_evt (:class:`multiprocessing.Event`): Event that is triggered on the end of buffered audio.
        quit_evt (:class:`multiprocessing.Event`): Event that causes the process to be terminated.
        client (:class:`jack.Client`): Client to interface with jackd
        blocksize (int): The blocksize - ie. samples processed per :meth:`.JackClient.process` call.
        fs (int): Sampling rate of client
        zero_arr (:class:`numpy.ndarray`): cached array of zeroes used to fill jackd pipe when not processing audio.
        continuous_cycle (:class:`itertools.cycle`): cycle of frames used for continuous sounds
        mono_output (bool): ``True`` or ``False`` depending on if the number of output channels is 1 or >1, respectively.
            detected and set in :meth:`.JackClient.boot_server` , initialized to ``True`` (which is hopefully harmless)
    """
    def __init__(self,
                 name='jack_client',
                 outchannels: typing.Optional[list] = None,
                 debug_timing:bool=False):
        """
        Args:
            name:
        """
        super(JackClient, self).__init__()

        # TODO: If global client variable is set, just return that one.

        self.name = name
        if outchannels is None:
            self.outchannels = prefs.get('OUTCHANNELS')
        else:
            self.outchannels = outchannels

        #self.pipe = pipe
        self.q = mp.Queue()
        self.q_lock = mp.Lock()

        self.play_evt = mp.Event()
        self.stop_evt = mp.Event()
        self.quit_evt = mp.Event()
        self.play_started = mp.Event()
        """set after the first frame of a sound is buffered, used to keep track internally when sounds are started and stopped."""

        # we make a client that dies now so we can stash the fs and etc.
        self.client = jack.Client(self.name)
        self.blocksize = self.client.blocksize
        self.fs = self.client.samplerate
        self.zero_arr = np.zeros((self.blocksize,1),dtype='float32')

        # a few objects that control continuous/background sound.
        # see descriptions in module variables
        self.continuous = mp.Event()
        self.continuous_q = mp.Queue()
        self.continuous_loop = mp.Event()
        self.continuous_cycle = None
        self.continuous.clear()
        self.continuous_loop.clear()

        # store the frames of the continuous sound and cycle through them if set in continous mode
        self.continuous_cycle = None

        # Something calls process() before boot_server(), so this has to
        # be initialized
        self.mono_output = True

        # store a reference to us and our values in the module
        globals()['SERVER'] = self
        globals()['FS'] = copy(self.fs)
        globals()['BLOCKSIZE'] = copy(self.blocksize)
        globals()['QUEUE'] = self.q
        globals()['Q_LOCK'] = self.q_lock
        globals()['PLAY'] = self.play_evt
        globals()['STOP'] = self.stop_evt
        globals()['CONTINUOUS'] = self.continuous
        globals()['CONTINUOUS_QUEUE'] = self.continuous_q
        globals()['CONTINUOUS_LOOP'] = self.continuous_loop

        self.logger = init_logger(self)

        if self.fs != prefs.get('FS'):
            self.logger.warning(
                f"Sampling rate was set to {prefs.get('FS')} in prefs, but the jack audio daemon is running at {self.fs}. \
                Check that jackd was not already running, and is being correctly started by autopilot (see autopilot.external)")

        self.debug_timing = debug_timing
        self.querythread = None
        self.wait_until = None
        self.alsa_nperiods = prefs.get('ALSA_NPERIODS')
        if self.alsa_nperiods is None:
            self.alsa_nperiods = 1

    def boot_server(self):
        """
        Called by :meth:`.JackClient.run` to boot the server upon starting the process.

        Activates the client and connects it to the physical speaker outputs
        as determined by `prefs.get('OUTCHANNELS')`.

        This is the interpretation of OUTCHANNELS:
        * empty string
            'mono' audio: the same sound is always played to all channels. 
            Connect a single virtual outport to every physical channel.
            If multi-channel sound is provided, raise an error.
        * a single int (example: J)
            This is equivalent to [J].
            The first virtual outport will be connected to physical channel J.
            Note this is NOT the same as 'mono', because only one speaker
            plays, instead of all speakers.
        * a list (example: [I, J])
            The first virtual outport will be connected to physical channel I.
            The second virtual outport will be connected to physical channel J.
            And so on.    
            If 1-dimensional sound is provided, play the same to all speakers
            (like mono mode).
            If multi-channel sound is provided and the number of channels
            is different form the length of this list, raise an error.        

        :class:`jack.Client` s can't be kept alive, so this must be called just before
        processing sample starts.
        """
        ## Parse OUTCHANNELS into listified_outchannels and set `self.mono_output`
        
        # This generates `listified_outchannels`, which is always a list
        # It also sets `self.mono_output` if outchannels is None
        if self.outchannels == '':
            # Mono mode
            listified_outchannels = []
            self.mono_output = True
        elif not isinstance(self.outchannels, list):
            # Must be a single integer-like thing
            listified_outchannels = [int(self.outchannels)]
            self.mono_output = False
        else:
            # Already a list
            listified_outchannels = self.outchannels
            self.mono_output = False
        
        ## Initalize self.client
        # Initalize a new Client and store some its properties
        # I believe this is how downstream code knows the sample rate
        self.client = jack.Client(self.name)
        self.blocksize = self.client.blocksize
        self.fs = self.client.samplerate
        
        # This is used for writing silence
        self.zero_arr = np.zeros((self.blocksize,1),dtype='float32')

        # Set the process callback to `self.process`
        # This gets called on every chunk of audio data
        self.client.set_process_callback(self.process)

        # Register virtual outports
        # This is something we can write data into
        if self.mono_output:
            # One single outport
            self.client.outports.register('out_0')
        else:
            # One outport per provided outchannel
            for n in range(len(listified_outchannels)):
                self.client.outports.register('out_{}'.format(n))

        # Activate the client
        self.client.activate()
        self.logger.debug('client activated')

        
        ## Hook up the outports (data sinks) to physical ports
        # Get the actual physical ports that can play sound
        target_ports = self.client.get_ports(
            is_physical=True, is_input=True, is_audio=True)

        # Depends on whether we're in mono mode
        if self.mono_output:
            ## Mono mode
            # Hook up one outport to all channels
            for target_port in target_ports:
                self.client.outports[0].connect(target_port)
        
        else:
            ## Not mono mode
            # Error check
            if len(listified_outchannels) > len(target_ports):
                raise ValueError(
                    "cannot connect {} ports, only {} available".format(
                    len(listified_outchannels),
                    len(target_ports),))
            
            # Hook up one outport to each channel
            for n in range(len(listified_outchannels)):
                # This is the channel number the user provided in OUTCHANNELS
                index_of_physical_channel = listified_outchannels[n]
                
                # This is the corresponding physical channel
                # I think this will always be the same as index_of_physical_channel
                physical_channel = target_ports[index_of_physical_channel]
                
                # Connect virtual outport to physical channel
                self.client.outports[n].connect(physical_channel)

    def run(self):
        """
        Start the process, boot the server, start processing frames and wait for the end.
        """
        self.logger = init_logger(self)
        self.boot_server()
        self.logger.debug('server booted')

        if self.debug_timing:
            self.querythread = Thread(target=self._query_timebase)
            self.querythread.start()

        # we are just holding the process open, so wait to quit
        try:
            self.quit_evt.clear()
            self.quit_evt.wait()
        except KeyboardInterrupt:
            # just want to kill the process, so just continue from here
            self.quit_evt.set()

    def quit(self):
        """
        Set the :attr:`.JackClient.quit_evt`
        """
        self.quit_evt.set()

    def process(self, frames):
        """
        Process a frame of audio.

        If the :attr:`.JackClient.play_evt` is not set, fill port buffers with zeroes.

        Otherwise, pull frames of audio from the :attr:`.JackClient.q` until it's empty.

        When it's empty, set the :attr:`.JackClient.stop_evt` and clear the :attr:`.JackClient.play_evt` .

        Args:
            frames: number of frames (samples) to be processed. unused. passed by jack client
        """
        if self.debug_timing:
            state, pos = self.client.transport_query()
            self.logger.debug(f'inproc - frame_time: {self.client.frame_time}, last_frame_time: {self.client.last_frame_time}, usecs: {pos["usecs"]}, frames: {self.client.frames_since_cycle_start}')

        ## Switch on whether the play event is set
        if not self.play_evt.is_set():
            # A play event has not been set
            # Play only if we are in continuous mode, otherwise write zeros
            
            ## Switch on whether we are in continuous mode
            if self.continuous.is_set():
<<<<<<< HEAD
                if self.continuous_cycle is None:
                    try:
                        to_cycle = self.continuous_q.get_nowait()
                        self.continuous_cycle = cycle(to_cycle)
                        self.logger.debug(f'started playing continuous sound with length {len(to_cycle)} frames')
                    except Empty:
                        self.logger.exception('told to play continuous sound but nothing in queue, will try again next loop around')
                        self.client.outports[0].get_array()[:] = self.zero_arr.T
                        return

                self.client.outports[0].get_array()[:] = next(self.continuous_cycle).T
=======
                # We are in continuous mode, keep playing
                # check if the continuous sound has changed, even if we already have one
                try:
                    to_cycle = self.continuous_q.get_nowait()
                    self.continuous_cycle = cycle(to_cycle)
                    self.logger.debug(f'got continuous sound with length {len(to_cycle)} frames')
                except Empty:
                    if self.continuous_cycle is None:
                        self.logger.exception('told to play continuous sound but nothing in queue, will try again next loop around')
                        self.write_to_outports(self.zero_arr.T)
                        return

                # Get the data to play
                data = next(self.continuous_cycle).T
                
                # Write
                self.write_to_outports(data)
>>>>>>> ab6f51b2

            else:
                # We are not in continuous mode, play silence
                # clear continuous sound after it's done
                if self.continuous_cycle is not None:
                    self.logger.debug('continuous flag cleared')
                    self.continuous_cycle = None

                # Play zeros
                data = self.zero_arr.T
                
                # Write
                self.write_to_outports(data)

        else:
            # A play event has been set
            # Play a sound

            # Try to get data
            try:
                data = self.q.get_nowait()
                if self.debug_timing:
                    self.logger.debug('Got new audio samples')
            except queue.Empty:
                data = None
                self.logger.warning('Queue Empty')

            ## Switch on whether data is available
            if data is None:
                # fill with continuous noise
                if self.continuous.is_set():
                    try:
                        data = next(self.continuous_cycle)
                    except Exception as e:
                        self.logger.exception(f'Continuous mode was set but got exception with continuous queue:\n{e}')
                        data = self.zero_arr

                else:
                    # Play zeros
                    data = np.zeros(self.blocksize, dtype='float32')

                # Write data
                self.write_to_outports(data)


                # sound is over
                self.play_evt.clear()
                # end time is just the start of the next frame??
                self.wait_until = self.client.last_frame_time+(self.blocksize*self.alsa_nperiods)
                # Thread(target=self._wait_for_end, args=(self.client.last_frame_time+self.blocksize,)).start()
                if self.debug_timing:
                    self.logger.debug(f'Sound has ended, requesting end event at {self.wait_until}')
                
            else:
                ## There is data available
                if data.shape[0] < self.blocksize:
                    data = self._pad_continuous(data)
                    # sound is over!
                    self.wait_until = self.client.last_frame_time + (self.blocksize*self.alsa_nperiods) + data.shape[0]
                    if self.debug_timing:
                        self.logger.debug(
                            f'Sound has ended, size {data.shape[0]}, requesting end event at {self.wait_until}')
                    self.play_evt.clear()

                # Write
                self.write_to_outports(data)


            # start timer if we haven't yet
            if self.querythread is None:
                self.querythread = Thread(target=self._wait_for_end)
                self.querythread.start()
    
    def write_to_outports(self, data):
        """Write the sound in `data` to the outport(s).
        
        If self.mono_output:
            If data is 1-dimensional:
                Write that data to the single outport, which goes to all
                speakers.
            Otherwise, raise an error.
        
        If not self.mono_output:
            If data is 1-dimensional:
                Write that data to every outport
            If data is 2-dimensional:
                Write one column to each outport, raising an error if there
                is a different number of columns than outports.
        """
        data = data.squeeze()

        ## Write the output to each outport
        if self.mono_output:
            ## Mono mode - Write the same data to all channels
            if data.ndim == 1:
                # Write data to one outport, which is hooked up to all channels
                buff = self.client.outports[0].get_array()
                buff[:] = data
            
            else:
                # Stereo data provided, this is an error
                raise ValueError(
                    "pref OUTCHANNELS indicates mono mode, but "
                    "data has shape {}".format(data.shape))
            
        else:
            ## Multi-channel mode - Write a column to each channel
            if data.ndim == 1:
                ## 1-dimensional sound provided
                # Write the same data to each channel
                for outport in self.client.outports:
                    buff = outport.get_array()
                    buff[:] = data
                
            elif data.ndim == 2:
                ## Multi-channel sound provided
                # Error check
                if data.shape[1] != len(self.client.outports):
                    raise ValueError(
                        "data has {} channels "
                        "but only {} outports in pref OUTCHANNELS".format(
                        data.shape[1], len(self.client.outports)))
                
                # Write one column to each channel
                for n_outport, outport in enumerate(self.client.outports):
                    buff = outport.get_array()
                    buff[:] = data[:, n_outport]
                
            else:
                ## What would a 3d sound even mean?
                raise ValueError(
                    "data must be 1 or 2d, not {}".format(data.shape))

    def _pad_continuous(self, data:np.ndarray) -> np.ndarray:
        """
        When playing a sound in :meth:`.process`, if we're given a sound that is less than the blocksize,
        pad it with either silence or the continuous sound

        Returns:

        """
        # if sound was not padded, fill remaining with continuous sound or silence
        n_from_end = self.blocksize - data.shape[0]
        if self.continuous.is_set():
            try:
                cont_data = next(self.continuous_cycle)
                data = np.concatenate((data, cont_data[-n_from_end:]),
                                      axis=0)
            except Exception as e:
                self.logger.exception(f'Continuous mode was set but got exception with continuous queue:\n{e}')
                pad_with = [(0, n_from_end)]
                pad_with.extend([(0, 0) for i in range(len(data.ndim-1))])
                data = np.pad(data, pad_with, 'constant')
        else:
            pad_with = [(0, n_from_end)]
            pad_with.extend([(0, 0) for i in range(len(data.ndim - 1))])
            data = np.pad(data, pad_with, 'constant')

        return data

    def _wait_for_end(self):
        """
        Thread that waits for a time (returned by :attr:`jack.Client.frame_time`) passed as ``end_time``
        and then sets :attr:`.JackClient.stop_evt`

        Args:
            end_time (int): the ``frame_time`` at which to set the event
        """
        try:
            while self.wait_until is None or self.client.frame_time < self.wait_until:
                time.sleep(0.000001)
        finally:
            if self.debug_timing:
                self.logger.debug(f'stop event set at f{self.client.frame_time}, requested {self.wait_until}')
            self.stop_evt.set()
            self.querythread = None
            self.wait_until = None

    def _query_timebase(self):
        while not self.quit_evt.is_set():
            state, pos = self.client.transport_query()
            self.logger.debug(
                f'query thread - frame_time: {self.client.frame_time}, last_frame_time: {self.client.last_frame_time}, usecs: {pos["usecs"]}, frames: {self.client.frames_since_cycle_start}')
            time.sleep(0.00001)


<|MERGE_RESOLUTION|>--- conflicted
+++ resolved
@@ -208,7 +208,7 @@
 
         This is the interpretation of OUTCHANNELS:
         * empty string
-            'mono' audio: the same sound is always played to all channels. 
+            'mono' audio: the same sound is always played to all channels.
             Connect a single virtual outport to every physical channel.
             If multi-channel sound is provided, raise an error.
         * a single int (example: J)
@@ -219,17 +219,17 @@
         * a list (example: [I, J])
             The first virtual outport will be connected to physical channel I.
             The second virtual outport will be connected to physical channel J.
-            And so on.    
+            And so on.
             If 1-dimensional sound is provided, play the same to all speakers
             (like mono mode).
             If multi-channel sound is provided and the number of channels
-            is different form the length of this list, raise an error.        
+            is different form the length of this list, raise an error.
 
         :class:`jack.Client` s can't be kept alive, so this must be called just before
         processing sample starts.
         """
         ## Parse OUTCHANNELS into listified_outchannels and set `self.mono_output`
-        
+
         # This generates `listified_outchannels`, which is always a list
         # It also sets `self.mono_output` if outchannels is None
         if self.outchannels == '':
@@ -244,14 +244,14 @@
             # Already a list
             listified_outchannels = self.outchannels
             self.mono_output = False
-        
+
         ## Initalize self.client
         # Initalize a new Client and store some its properties
         # I believe this is how downstream code knows the sample rate
         self.client = jack.Client(self.name)
         self.blocksize = self.client.blocksize
         self.fs = self.client.samplerate
-        
+
         # This is used for writing silence
         self.zero_arr = np.zeros((self.blocksize,1),dtype='float32')
 
@@ -273,7 +273,7 @@
         self.client.activate()
         self.logger.debug('client activated')
 
-        
+
         ## Hook up the outports (data sinks) to physical ports
         # Get the actual physical ports that can play sound
         target_ports = self.client.get_ports(
@@ -285,7 +285,7 @@
             # Hook up one outport to all channels
             for target_port in target_ports:
                 self.client.outports[0].connect(target_port)
-        
+
         else:
             ## Not mono mode
             # Error check
@@ -294,16 +294,16 @@
                     "cannot connect {} ports, only {} available".format(
                     len(listified_outchannels),
                     len(target_ports),))
-            
+
             # Hook up one outport to each channel
             for n in range(len(listified_outchannels)):
                 # This is the channel number the user provided in OUTCHANNELS
                 index_of_physical_channel = listified_outchannels[n]
-                
+
                 # This is the corresponding physical channel
                 # I think this will always be the same as index_of_physical_channel
                 physical_channel = target_ports[index_of_physical_channel]
-                
+
                 # Connect virtual outport to physical channel
                 self.client.outports[n].connect(physical_channel)
 
@@ -354,22 +354,9 @@
         if not self.play_evt.is_set():
             # A play event has not been set
             # Play only if we are in continuous mode, otherwise write zeros
-            
+
             ## Switch on whether we are in continuous mode
             if self.continuous.is_set():
-<<<<<<< HEAD
-                if self.continuous_cycle is None:
-                    try:
-                        to_cycle = self.continuous_q.get_nowait()
-                        self.continuous_cycle = cycle(to_cycle)
-                        self.logger.debug(f'started playing continuous sound with length {len(to_cycle)} frames')
-                    except Empty:
-                        self.logger.exception('told to play continuous sound but nothing in queue, will try again next loop around')
-                        self.client.outports[0].get_array()[:] = self.zero_arr.T
-                        return
-
-                self.client.outports[0].get_array()[:] = next(self.continuous_cycle).T
-=======
                 # We are in continuous mode, keep playing
                 # check if the continuous sound has changed, even if we already have one
                 try:
@@ -384,10 +371,9 @@
 
                 # Get the data to play
                 data = next(self.continuous_cycle).T
-                
+
                 # Write
                 self.write_to_outports(data)
->>>>>>> ab6f51b2
 
             else:
                 # We are not in continuous mode, play silence
@@ -398,7 +384,7 @@
 
                 # Play zeros
                 data = self.zero_arr.T
-                
+
                 # Write
                 self.write_to_outports(data)
 
@@ -440,7 +426,7 @@
                 # Thread(target=self._wait_for_end, args=(self.client.last_frame_time+self.blocksize,)).start()
                 if self.debug_timing:
                     self.logger.debug(f'Sound has ended, requesting end event at {self.wait_until}')
-                
+
             else:
                 ## There is data available
                 if data.shape[0] < self.blocksize:
@@ -460,16 +446,16 @@
             if self.querythread is None:
                 self.querythread = Thread(target=self._wait_for_end)
                 self.querythread.start()
-    
+
     def write_to_outports(self, data):
         """Write the sound in `data` to the outport(s).
-        
+
         If self.mono_output:
             If data is 1-dimensional:
                 Write that data to the single outport, which goes to all
                 speakers.
             Otherwise, raise an error.
-        
+
         If not self.mono_output:
             If data is 1-dimensional:
                 Write that data to every outport
@@ -486,13 +472,13 @@
                 # Write data to one outport, which is hooked up to all channels
                 buff = self.client.outports[0].get_array()
                 buff[:] = data
-            
+
             else:
                 # Stereo data provided, this is an error
                 raise ValueError(
                     "pref OUTCHANNELS indicates mono mode, but "
                     "data has shape {}".format(data.shape))
-            
+
         else:
             ## Multi-channel mode - Write a column to each channel
             if data.ndim == 1:
@@ -501,7 +487,7 @@
                 for outport in self.client.outports:
                     buff = outport.get_array()
                     buff[:] = data
-                
+
             elif data.ndim == 2:
                 ## Multi-channel sound provided
                 # Error check
@@ -510,12 +496,12 @@
                         "data has {} channels "
                         "but only {} outports in pref OUTCHANNELS".format(
                         data.shape[1], len(self.client.outports)))
-                
+
                 # Write one column to each channel
                 for n_outport, outport in enumerate(self.client.outports):
                     buff = outport.get_array()
                     buff[:] = data[:, n_outport]
-                
+
             else:
                 ## What would a 3d sound even mean?
                 raise ValueError(
