--- conflicted
+++ resolved
@@ -12,11 +12,8 @@
 from copy import copy
 from threading import Thread
 from itertools import cycle
-<<<<<<< HEAD
+from queue import Empty
 import sys
-=======
->>>>>>> 4e420bf9
-from queue import Empty
 
 from autopilot import prefs
 
@@ -232,7 +229,6 @@
         if not self.play_evt.is_set():
             # if we are in continuous mode...
             if self.continuous.is_set():
-<<<<<<< HEAD
 
                 try:
                     data = self.continuous_q.get_nowait()
@@ -258,21 +254,6 @@
                 #
                 # # FIXME: Multichannel sound....
                 # self.client.outports[0].get_array()[:] = self.continuous_cycle.next().T
-=======
-                if not self.continuous_started:
-                    # if we are just entering continuous mode, get the continuous sound and prepare to play it
-                    continuous_frames = []
-                    while not self.continuous_q.empty():
-                        try:
-                            continuous_frames.append(self.continuous_q.get_nowait())
-                        except Empty:
-                            break
-                    self.continuous_cycle = cycle(continuous_frames)
-                    self.continuous_started = True
-
-                # FIXME: Multichannel sound....
-                self.client.outports[0].get_array()[:] = next(self.continuous_cycle)
->>>>>>> 4e420bf9
 
             else:
                 for channel, port in zip(self.zero_arr.T, self.client.outports):
@@ -287,7 +268,6 @@
             if data is None:
                 # fill with continuous noise
                 if self.continuous.is_set():
-<<<<<<< HEAD
                     #self.client.outports[0].get_array()[:] = self.continuous_cycle.next().T
                     try:
                         data = self.continuous_q.get_nowait()
@@ -301,9 +281,6 @@
                     self.client.outports[0].get_array()[:] = data.T
 
 
-=======
-                    self.client.outports[0].get_array()[:] = next(self.continuous_cycle)
->>>>>>> 4e420bf9
                 else:
                     for channel, port in zip(self.zero_arr.T, self.client.outports):
                         port.get_array()[:] = channel
