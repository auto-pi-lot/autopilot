__author__  = 'Jonny Saunders <j@nny.fyi>'
<<<<<<< HEAD

import sys
if sys.version_info < (3,8):
    from importlib_metadata import version
else:
    from importlib.metadata import version

__version__ = version("auto-pi-lot")

=======
__version__ = '0.4.4'
>>>>>>> acc30616

from autopilot.setup import setup_autopilot
from autopilot.utils.registry import get, get_task, get_hardware, get_names
from autopilot.utils.hydration import dehydrate, hydrate<|MERGE_RESOLUTION|>--- conflicted
+++ resolved
@@ -1,5 +1,5 @@
 __author__  = 'Jonny Saunders <j@nny.fyi>'
-<<<<<<< HEAD
+__version__ = '0.4.4'
 
 import sys
 if sys.version_info < (3,8):
@@ -9,9 +9,6 @@
 
 __version__ = version("auto-pi-lot")
 
-=======
-__version__ = '0.4.4'
->>>>>>> acc30616
 
 from autopilot.setup import setup_autopilot
 from autopilot.utils.registry import get, get_task, get_hardware, get_names
