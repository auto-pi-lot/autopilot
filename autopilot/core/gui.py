"""
These classes implement the GUI used by the Terminal.

The GUI is built using `PySide2 <https://doc.qt.io/qtforpython/>`_, a Python wrapper around Qt5.

These classes are all currently used only by the :class:`~.autopilot.core.terminal.Terminal`.

If performing any GUI operations in another thread (eg. as a callback from a networking object),
the method must be decorated with `@gui_event` which will call perform the update in the main thread as required by Qt.

.. note::

    Currently, the GUI code is some of the oldest code in the library --
    in particular much of it was developed before the network infrastructure was mature.
    As a result, a lot of modules are interdependent (eg. pass objects between each other).
    This will be corrected before v1.0

"""
import typing
import os
import json
import copy
import datetime
import time
from collections import OrderedDict as odict
import numpy as np
import ast
from PySide2 import QtGui, QtWidgets
import pyqtgraph as pg
import pandas as pd
import itertools
import threading
import multiprocessing as mp
from operator import ior
from functools import reduce

# adding autopilot parent directory to path
<<<<<<< HEAD
from autopilot.core.subject import Subject
from autopilot import prefs
from autopilot.gui import _MAPS
from autopilot.gui.gui import gui_event
=======
import autopilot
from autopilot.data.subject import Subject
from autopilot import prefs
>>>>>>> b6b9d2fa
from autopilot.networking import Net_Node
from autopilot.core.plots import Video
from autopilot.core.loggers import init_logger
from autopilot.utils import plugins, registry

<<<<<<< HEAD
=======
_MAPS = {
    'dialog': {
        'icon': {
            'info': QtWidgets.QMessageBox.Information,
            'question': QtWidgets.QMessageBox.Question,
            'warning': QtWidgets.QMessageBox.Warning,
            'error': QtWidgets.QMessageBox.Critical
        },
        'modality': {
            'modal': QtCore.Qt.NonModal,
            'nonmodal': QtCore.Qt.WindowModal
        }
    }
}
>>>>>>> b6b9d2fa
"""
Maps of shorthand names for objects to the objects themselves.

Grouped by a rough use case, intended for internal (rather than user-facing) use.
"""


<<<<<<< HEAD
=======
def gui_event(fn):
    """
    Wrapper/decorator around an event that posts GUI events back to the main
    thread that our window is running in.

    Args:
        fn (callable): a function that does something to the GUI
    """
    @wraps(fn)
    def wrapper_gui_event(*args, **kwargs):
        """

        Args:
            *args ():
            **kwargs ():
        """
        QtCore.QCoreApplication.postEvent(get_invoker(), InvokeEvent(fn, *args, **kwargs))
    return wrapper_gui_event


class Control_Panel(QtWidgets.QWidget):
    """A :class:`QtWidgets.QWidget` that contains the controls for all pilots.

    Args:
        subjects (dict): See :py:attr:`.Control_Panel.subjects`
        start_fn (:py:meth:`~autopilot.core.terminal.Terminal.toggle_start`): the Terminal's
            toggle_start function, propagated down to each :class:`~core.gui.Pilot_Button`
        pilots: Usually the Terminal's :py:attr:`~.Terminal.pilots` dict. If not passed,
            will try to load :py:attr:`.params.PILOT_DB`

    Attributes:
        subjects (dict): A dictionary with subject ID's as keys and
                :class:`data.subject.Subject` objects as values. Shared with the
                Terminal object to manage access conflicts.
        start_fn (:py:meth:`~autopilot.core.terminal.Terminal.toggle_start`): See :py:attr:`.Control_Panel.start_fn`
        pilots (dict): A dictionary with pilot ID's as keys and nested dictionaries
                    containing subjects, IP, etc. as values
        subject_lists (dict): A dict mapping subject ID to :py:class:`.subject_List`
        layout (:py:class:`~QtWidgets.QGridLayout`): Layout grid for widget
        panels (dict): A dict mapping pilot name to the relevant :py:class:`.Pilot_Panel`

    Specifically, for each pilot, it contains

    * one :class:`subject_List`: A list of the subjects that run in each pilot.
    * one :class:`Pilot_Panel`: A set of button controls for starting/stopping behavior

    This class should not be instantiated outside the context of a
    :py:class:`~.terminal.Terminal` object, as they share the :py:attr:`.subjects` dictionary.

    """
    # Hosts two nested tab widgets to select pilot and subject,
    # set params, run subjects, etc.

    def __init__(self, subjects, start_fn, ping_fn, pilots):
        """

        """
        super(Control_Panel, self).__init__()

        self.logger = init_logger(self)

        # We share a dict of subject objects with the main Terminal class to avoid access conflicts
        self.subjects = subjects

        # We get the Terminal's send_message function so we can communicate directly from here
        self.start_fn = start_fn
        self.ping_fn = ping_fn
        self.pilots = pilots


        # Make dict to store handles to subjects lists
        self.subject_lists = {}
        self.panels = {}

        # Set layout for whole widget
        self.layout = QtWidgets.QGridLayout()
        self.layout.setContentsMargins(0,0,0,0)
        self.layout.setSpacing(0)
        self.setLayout(self.layout)

        self.init_ui()

        # self.setSizePolicy(QtWidgets.QSizePolicy.Maximum,QtWidgets.QSizePolicy.Maximum)
        self.setSizePolicy(QtWidgets.QSizePolicy.Expanding,QtWidgets.QSizePolicy.Expanding)

        self.setStyleSheet(styles.CONTROL_PANEL)

    def init_ui(self):
        """
        Called on init, creates the UI components.

        Specifically, for each pilot in :py:attr:`.pilots`,
        make a :class:`subject_List`: and :class:`Pilot_Panel`:,
        set size policies and connect Qt signals.
        """
        self.layout.setColumnStretch(0, 2)
        self.layout.setColumnStretch(1, 2)

        for pilot_id, pilot_params in self.pilots.items():
            self.add_pilot(pilot_id, pilot_params.get('subjects', []))

    @gui_event
    def add_pilot(self, pilot_id:str, subjects:typing.Optional[list]=None):
        """
        Add a :class:`.Pilot_Panel` for a new pilot, and populate a :class:`.Subject_List` for it
        Args:
         pilot_id (str): ID of new pilot
         subjects (list): Optional, list of any subjects that the pilot has.
        Returns:
        """
        if subjects is None:
            subjects = []

        # Make a list of subjects
        subject_list = Subject_List(subjects, drop_fn=self.update_db)
        subject_list.setSizePolicy(QtWidgets.QSizePolicy.Expanding, QtWidgets.QSizePolicy.Expanding)
        # subject_list.itemDoubleClicked.connect(self.edit_params)
        self.subject_lists[pilot_id] = subject_list

        # Make a panel for pilot control
        pilot_panel = Pilot_Panel(pilot_id, subject_list, self.start_fn, self.ping_fn, self.create_subject)
        pilot_panel.setFixedWidth(150)
        self.panels[pilot_id] = pilot_panel

        row_idx = self.layout.rowCount()

        self.layout.addWidget(pilot_panel, row_idx, 1, 1, 1)
        self.layout.addWidget(subject_list, row_idx, 2, 1, 1)

    def create_subject(self, pilot):
        """
        Becomes :py:attr:`.Pilot_Panel.create_fn`.
        Opens a :py:class:`.New_Subject_Wizard` to create a new subject file and assign protocol.
        Finally, adds the new subject to the :py:attr:`~.Control_Panel.pilots` database and updates it.

        Args:
            pilot (str): Pilot name passed from :py:class:`.Pilot_Panel`, added to the created Subject object.
        """
        new_subject_wizard = New_Subject_Wizard()
        new_subject_wizard.exec_()

        # If the wizard completed successfully, get its values
        if new_subject_wizard.result() == 1:

            biography_vals = new_subject_wizard.bio_tab.values
            self.logger.debug(f'subject wizard exited with 1, got biography vals {biography_vals}')
            # TODO: Make a "session" history table that stashes pilot, git hash, step, etc. for each session - subjects might run on different pilots
            biography_vals['pilot'] = pilot

            # Make a new subject object, make it temporary because we want to close it
            subject_obj = Subject(biography_vals['id'], new=True,
                                biography=biography_vals)
            self.subjects[biography_vals['id']] = subject_obj

            # If a protocol was selected in the subject wizard, assign it.
            try:
                protocol_vals = new_subject_wizard.task_tab.values
                if 'protocol' in protocol_vals.keys() and 'step' in protocol_vals.keys():
                    protocol_file = os.path.join(prefs.get('PROTOCOLDIR'), protocol_vals['protocol'] + '.json')
                    subject_obj.assign_protocol(protocol_file, int(protocol_vals['step']))
                    self.logger.debug(f'assigned protocol with {protocol_vals}')
                else:
                    self.logger.warning(f'protocol couldnt be assigned, no step and protocol keys in protocol_vals.\ngot protocol_vals: {protocol_vals}')
            except Exception as e:
                self.logger.exception(f'exception when assigning protocol, continuing subject creation. \n{e}')
                # the wizard couldn't find the protocol dir, so no task tab was made
                # or no task was assigned

            # Add subject to pilots dict, update it and our tabs
            self.pilots[pilot]['subjects'].append(biography_vals['id'])
            self.subject_lists[pilot].addItem(biography_vals['id'])
            self.update_db()

    # TODO: fix this
    # def edit_params(self, item):
    #     """
    #     Args:
    #         item:
    #     """
    #     # edit a subject's task parameters, called when subject double-clicked
    #     subject = item.text()
    #     if subject not in self.subjects.keys():
    #         self.subjects[subject] = Subject(subject)
    #
    #     if '/current' not in self.subjects[subject].h5f:
    #         Warning("Subject {} has no protocol!".format(subject))
    #         return
    #
    #     protocol = self.subjects[subject].current
    #     step = self.subjects[subject].step
    #
    #     protocol_edit = Protocol_Parameters_Dialogue(protocol, step)
    #     protocol_edit.exec_()
    #
    #     if protocol_edit.result() == 1:
    #         param_changes = protocol_edit.step_changes
    #         # iterate through steps, checking for changes
    #         for i, step_changes in enumerate(param_changes):
    #             # if there are any changes to this step, stash them
    #             if step_changes:
    #                 for k, v in step_changes.items():
    #                     self.subjects[subject].update_history('param', k, v, step=i)
    #
    #

    def update_db(self, pilots:typing.Optional[dict]=None, **kwargs):
        """
        Gathers any changes in :class:`Subject_List` s and dumps :py:attr:`.pilots` to :py:attr:`.prefs.get('PILOT_DB')`

        Args:
            kwargs: Create new pilots by passing a dictionary with the structure

                `new={'pilot_name':'pilot_values'}`

                where `'pilot_values'` can be nothing, a list of subjects,
                or any other information included in the pilot db
        """
        # if we were given a new pilot, add it
        if 'new' in kwargs.keys():
            for pilot, value in kwargs['new'].items():
                self.pilots[pilot] = value

        if pilots is None:
            pilots = self.pilots.copy()

        # gather subjects from lists
        for pilot, mlist in self.subject_lists.items():
            subjects = []
            for i in range(mlist.count()):
                subjects.append(mlist.item(i).text())

            pilots[pilot]['subjects'] = subjects

        # strip any state that's been stored
        for p, val in pilots.items():
            if 'state' in val.keys():
                del val['state']

        with open(prefs.get('PILOT_DB'), 'w') as pilot_file:
            json.dump(self.pilots, pilot_file, indent=4, separators=(',', ': '))

>>>>>>> b6b9d2fa
####################################
# Control Panel Widgets
###################################


##################################
# Wizard Widgets
################################3#

# TODO: Change these classes to use the update params windows

<<<<<<< HEAD
=======
class New_Subject_Wizard(QtWidgets.QDialog):
    """
    A popup that prompts you to define variables for a new :class:`.subject.Subject` object

    Called by :py:meth:`.Control_Panel.create_subject` , which handles actually creating
    the subject file and updating the :py:attr:`.Terminal.pilots` dict and file.

    Contains two tabs
    - :class:`~.New_Subject_Wizard.Biography_Tab` - to set basic biographical information about a subject
    - :class:`~.New_Subject_Wizard.Task_Tab` - to set the protocol and step to start the subject on

    Attributes:
        protocol_dir (str): A full path to where protocols are stored,
            received from :py:const:`.prefs.get('PROTOCOLDIR')`
        bio_tab (:class:`~.New_Subject_Wizard.Biography_Tab`): Sub-object to set and store biographical variables
        task_tab (:class:`~.New_Subject_Wizard.Task_Tab`): Sub-object to set and store protocol and step assignment
    """

    def __init__(self):
        QtWidgets.QDialog.__init__(self)

        self.protocol_dir = prefs.get('PROTOCOLDIR')

        tabWidget = QtWidgets.QTabWidget()

        self.bio_tab = self.Biography_Tab()
        tabWidget.addTab(self.bio_tab, "Biography")

        if self.protocol_dir:
            self.task_tab = self.Task_Tab()
            tabWidget.addTab(self.task_tab, "Protocol")

        buttonBox = QtWidgets.QDialogButtonBox(QtWidgets.QDialogButtonBox.Ok | QtWidgets.QDialogButtonBox.Cancel)
        buttonBox.accepted.connect(self.accept)
        buttonBox.rejected.connect(self.reject)

        mainLayout = QtWidgets.QVBoxLayout()
        mainLayout.addWidget(tabWidget)
        mainLayout.addWidget(buttonBox)
        self.setLayout(mainLayout)

        self.setWindowTitle("Setup New Subject")

    class Biography_Tab(QtWidgets.QWidget):
        """
        A widget that allows defining basic biographical attributes about a subject

        Creates a set of widgets connected to :py:meth:`~.Biography_Tab.update_return_dict` that stores the parameters.

        Warning:
            The below attributes are **not** the object attributes, but are descriptions of the parameters
            available in the values dictionary. The attributes themselves are PySide Widgets that set the values.

        Attributes:
            id (str): A Subject's ID or name
            start_date (str): The date the subject started the task. Automatically filled by
                :py:meth:`datetime.date.today().isoformat()`
            blmass (float): The subject's baseline mass
            minmass_pct (int): The percentage of baseline mass that a water restricted subject is allowed to reach
            minmass (float): The subject's minimum mass, automatically calculated `blmass * (minmass_pct / 100.)`
            genotype (str): A string describing the subject's genotype
            expt (str): A tag to describe what experiment this subject is a part of
        """
        def __init__(self):
            QtWidgets.QWidget.__init__(self)

            # Input Labels
            ID_label = QtWidgets.QLabel("ID:")
            start_label = QtWidgets.QLabel("Start Date:")
            blmass_label = QtWidgets.QLabel("Baseline Mass:")
            minmasspct_label = QtWidgets.QLabel("% of Baseline Mass:")
            minmass_label = QtWidgets.QLabel("Minimum Mass:")
            genotype_label = QtWidgets.QLabel("Genotype:")
            expt_label = QtWidgets.QLabel("Experiment Tag:")

            # Input widgets
            self.id = QtWidgets.QLineEdit()
            self.start_date = QtWidgets.QLineEdit(datetime.date.today().isoformat())
            self.blmass = QtWidgets.QLineEdit()
            self.blmass.setValidator(QtGui.QDoubleValidator(0.0, 30.0, 1, self.blmass))
            self.minmass_pct = QtWidgets.QSpinBox()
            self.minmass_pct.setRange(0,100)
            self.minmass_pct.setSingleStep(5)
            self.minmass_pct.setSuffix('%')
            self.minmass_pct.setValue(80)
            self.minmass = QtWidgets.QLineEdit()
            self.minmass.setValidator(QtGui.QDoubleValidator(0.0, 30.0, 1, self.minmass))
            self.genotype = QtWidgets.QLineEdit()
            self.expt     = QtWidgets.QLineEdit()

            # Set return dictionary signals
            self.id.editingFinished.connect(lambda: self.update_return_dict('id', self.id.text()))
            self.start_date.editingFinished.connect(lambda: self.update_return_dict('start_date', self.start_date.text()))
            self.blmass.editingFinished.connect(lambda: self.update_return_dict('baseline_mass', self.blmass.text()))
            self.minmass.editingFinished.connect(lambda: self.update_return_dict('min_mass', self.minmass.text()))
            self.genotype.editingFinished.connect(lambda: self.update_return_dict('genotype', self.genotype.text()))
            self.expt.editingFinished.connect(lambda: self.update_return_dict('experiment', self.expt.text()))

            # Set update minmass signals
            self.blmass.editingFinished.connect(self.calc_minmass)
            self.minmass_pct.valueChanged.connect(self.calc_minmass)

            # Setup Layout
            mainLayout = QtWidgets.QVBoxLayout()
            mainLayout.addWidget(ID_label)
            mainLayout.addWidget(self.id)
            mainLayout.addWidget(start_label)
            mainLayout.addWidget(self.start_date)
            mainLayout.addWidget(blmass_label)
            mainLayout.addWidget(self.blmass)
            mainLayout.addWidget(minmasspct_label)
            mainLayout.addWidget(self.minmass_pct)
            mainLayout.addWidget(minmass_label)
            mainLayout.addWidget(self.minmass)
            mainLayout.addWidget(genotype_label)
            mainLayout.addWidget(self.genotype)
            mainLayout.addWidget(expt_label)
            mainLayout.addWidget(self.expt)
            mainLayout.addStretch(1)

            self.setLayout(mainLayout)

            # Dictionary to return values
            self.values = {}

        def update_return_dict(self, key, val):
            """
            Called by lambda functions by the widgets, eg.::

                self.id.editingFinished.connect(lambda: self.update_return_dict('id', self.id.text()))

            Args:
                key (str): The key of the value being stored
                val: The value being stored.
            """
            self.values[key] = val
            # When values changed, update return dict

        def calc_minmass(self):
            """
            Calculates the minimum mass for a subject based on its baseline mass
            and the allowable percentage of that baseline
            """
            # minimum mass automatically from % and baseline
            baseline = float(self.blmass.text())
            pct = float(self.minmass_pct.text()[:-1])/100
            self.minmass.setText(str(baseline*pct))

    class Task_Tab(QtWidgets.QWidget):
        """
        A tab for selecting a task and step to assign to the subject.

        Reads available tasks from `prefs.get('PROTOCOLDIR')` , lists them, and
        creates a spinbox to select from the available steps.

        Warning:
            Like :class:`.Biography_Tab` , these are not the actual instance attributes.
            Values are stored in a `values` dictionary.

        """
        def __init__(self):
            QtWidgets.QWidget.__init__(self)

            self.protocol_dir = prefs.get('PROTOCOLDIR')

            topLabel = QtWidgets.QLabel("Protocols:")

            # List available protocols
            protocol_list = os.listdir(self.protocol_dir)
            protocol_list = [os.path.splitext(p)[0] for p in protocol_list]

            self.protocol_listbox = QtWidgets.QListWidget()
            self.protocol_listbox.insertItems(0, protocol_list)
            self.protocol_listbox.currentItemChanged.connect(self.protocol_changed)

            # Make Step combobox
            self.step_selection = QtWidgets.QComboBox()
            self.step_selection.currentIndexChanged.connect(self.step_changed)

            layout = QtWidgets.QVBoxLayout()
            layout.addWidget(topLabel)
            layout.addWidget(self.protocol_listbox)
            layout.addWidget(self.step_selection)

            self.setLayout(layout)

            # Dict to return values
            self.values = {}

        def update_step_box(self):
            """
            Clears any steps that might be in the step selection box,
            loads the protocol file and repopulates it.
            """
            # Clear box
            while self.step_selection.count():
                self.step_selection.removeItem(0)

            # Load the protocol and parse its steps
            protocol_str = self.protocol_listbox.currentItem().text()
            protocol_file = os.path.join(self.protocol_dir,protocol_str + '.json')
            with open(protocol_file) as protocol_file_open:
                protocol = json.load(protocol_file_open)

            step_list = []
            self.step_ind   = {}
            for i, s in enumerate(protocol):
                step_list.append(s['step_name'])
                self.step_ind[s['step_name']] = i

            self.step_selection.insertItems(0, step_list)
            self.step_selection.setCurrentIndex(0)

        def protocol_changed(self):
            """
            When the protocol is changed, save the value and call :py:meth:`.update_step_box`.
            """
            self.values['protocol'] = self.protocol_listbox.currentItem().text()
            self.update_step_box()

        def step_changed(self):
            """
            When the step is changed, save it.
            """
            current_step = self.step_selection.currentText()
            # Check that we have selected a step...
            if current_step != '':
                self.values['step'] = self.step_ind[current_step]


class Protocol_Wizard(QtWidgets.QDialog):
    """
    A dialog window to create a new protocol.

    Warning:
        This is a heavily overloaded class, and will be split into separate objects
        to handle parameters separately. For now this is what we got though and it works.

    Protocols are collections of multiple tasks (steps)
    with some graduation criterion for moving between them.

    This widget is composed of three windows:

    * **left**: possible task types from :func:`autopilot.get_task()`
    * **center**: current steps in task
    * **right**: :class:`.Parameters` for currently selected step.

    The parameters that are used are of the form used by :py:attr:`.Task.PARAMS`
    (see :py:attr:`.Nafc.PARAMS` for an example).

    TODO:
        Make specific parameter class so this definition is less squishy

    its general structure is::

        {'parameter_key': {'tag':'Human Readable Name',
                           'type':'param_type'}}

    while some parameter types have extra items, eg.::

        {'list_param': {'tag':'Select from a List of Parameters',
                        'type': 'list',
                        'values': {'First Option':0, 'Second Option':1}}

    where k:v pairs are still used with lists to allow parameter values (0, 1) be human readable.

    The available types include:

    * **int** - integer
    * **float** - floating point number
    * **bool** - boolean boolbox
    * **list** - a list of `values` to choose from
    * **sounds** - a :class:`.Sound_Widget` that allows sounds to be defined.
    * **graduation** - a :class:`.Graduation_Widget` that allows graduation criteria to be defined

    Attributes:
        task_list (:class:`QtWidgets.QListWidget`): The leftmost window, lists available tasks
        step_list (:class:`QtWidgets.QListWidget`): The center window, lists tasks currently in protocol
        param_layout (:class:`QtWidgets.QFormLayout`): The right window, allows changing available
            parameters for currently selected step.
        steps (list): A list of dictionaries defining the protocol.

    """
    def __init__(self):
        QtWidgets.QDialog.__init__(self)

        # Left Task List/Add Step Box
        addstep_label = QtWidgets.QLabel("Add Step")
        addstep_label.setFixedHeight(40)
        self.task_list = QtWidgets.QListWidget()
        self.task_list.insertItems(0, autopilot.get_names('task'))
        self.add_button = QtWidgets.QPushButton("+")
        self.add_button.setFixedHeight(40)
        self.add_button.clicked.connect(self.add_step)

        addstep_layout = QtWidgets.QVBoxLayout()
        addstep_layout.addWidget(addstep_label)
        addstep_layout.addWidget(self.task_list)
        addstep_layout.addWidget(self.add_button)

        # Center Step List Box
        steplist_label = QtWidgets.QLabel("Step List")
        steplist_label.setFixedHeight(40)
        self.step_list = QtWidgets.QListWidget()
        self.step_list.setDragDropMode(QtWidgets.QAbstractItemView.InternalMove)
        self.step_list.selectionMode = QtWidgets.QAbstractItemView.SingleSelection
        self.step_list.itemSelectionChanged.connect(self.populate_params)
        self.list_model = self.step_list.model()
        self.list_model.rowsMoved.connect(self.reorder_steps)
        self.remove_step_button = QtWidgets.QPushButton('-')
        self.remove_step_button.setFixedHeight(40)
        self.remove_step_button.clicked.connect(self.remove_step)

        steplist_layout = QtWidgets.QVBoxLayout()
        steplist_layout.addWidget(steplist_label)
        steplist_layout.addWidget(self.step_list)
        steplist_layout.addWidget(self.remove_step_button)

        # Right Parameter Definition Window
        param_label = QtWidgets.QLabel("Step Parameters")
        param_label.setFixedHeight(40)
        self.param_layout = QtWidgets.QFormLayout()
        param_frame = QtWidgets.QFrame()
        param_frame.setLayout(self.param_layout)

        param_box_layout = QtWidgets.QVBoxLayout()
        param_box_layout.addWidget(param_label)
        param_box_layout.addWidget(param_frame)

        # Main Layout
        frame_layout = QtWidgets.QHBoxLayout()
        frame_layout.addLayout(addstep_layout, stretch=1)
        frame_layout.addLayout(steplist_layout, stretch=1)
        frame_layout.addLayout(param_box_layout, stretch=3)

        buttonBox = QtWidgets.QDialogButtonBox(QtWidgets.QDialogButtonBox.Ok | QtWidgets.QDialogButtonBox.Cancel)
        buttonBox.accepted.connect(self.accept)
        buttonBox.rejected.connect(self.reject)

        main_layout = QtWidgets.QVBoxLayout()
        main_layout.addLayout(frame_layout)
        main_layout.addWidget(buttonBox)

        self.setLayout(main_layout)
        self.setWindowTitle("Make New Protocol")

        # List to store dicts of steps and params
        self.steps = []

    def add_step(self):
        """
        Loads `PARAMS` from task object, adds base parameters to :py:attr:`.steps` list
        """
        task_type = self.task_list.currentItem().text()
        new_item = QtWidgets.QListWidgetItem()
        new_item.setText(task_type)
        task_params = copy.deepcopy(autopilot.get_task(task_type).PARAMS)

        # Add params that are non-task specific
        # Name of task type
        task_params['task_type'] = {'type':'label','value':task_type}
        # Prepend name of step shittily
        task_params_temp = odict()
        task_params_temp['step_name'] = {'type':'str', 'tag':'Step Name', 'value':task_type}
        task_params_temp.update(task_params)
        task_params.clear()
        task_params.update(task_params_temp)
        # add graduation field
        task_params['graduation'] = {'type':'graduation', 'tag':'Graduation Criterion', 'value':{}}

        self.steps.append(task_params)
        self.step_list.addItem(new_item)
        self.step_list.setCurrentItem(new_item)

    def rename_step(self):
        """
        When the step name widget's text is changed,
        fire this function to update :py:attr:`.step_list` which updates
         :py:attr:`.steps`
        """
        sender = self.sender()
        sender_text = sender.text()
        current_step = self.step_list.item(self.step_list.currentRow())
        current_step.setText(sender_text)

    def remove_step(self):
        """
        Remove step from :py:attr:`.step_list` and :py:attr:`.steps`
        """
        step_index = self.step_list.currentRow()
        del self.steps[step_index]
        self.step_list.takeItem(step_index)

    def populate_params(self):
        """
        Calls :py:meth:`.clear_params` and then creates widgets to edit parameter values.
        Returns:

        """
        self.clear_params()

        # Get current item index
        step_index = self.step_list.currentRow()
        step_dict = self.steps[step_index]

        # Iterate through params to make input widgets
        for k, v in step_dict.items():
            # Make Input Widget depending on type
            # Each Input type needs a different widget type,
            # and each widget type has different methods to get/change values, so we have to do this ugly
            if v['type'] == 'int' or v['type'] == 'str' or v['type'] == 'float':
                rowtag = QtWidgets.QLabel(v['tag'])
                input_widget = QtWidgets.QLineEdit()
                input_widget.setObjectName(k)
                if v['type'] == 'int':
                    input_widget.setValidator(QtGui.QIntValidator())
                elif v['type'] == 'float':
                    input_widget.setValidator(QtGui.QDoubleValidator())
                input_widget.editingFinished.connect(self.set_param)
                if 'value' in v.keys():
                    input_widget.setText(v['value'])
                elif v['type'] == 'str':
                    self.steps[step_index][k]['value'] = ''
                self.param_layout.addRow(rowtag,input_widget)

            elif v['type'] == 'bool':
                rowtag = QtWidgets.QLabel(v['tag'])
                input_widget = QtWidgets.QCheckBox()
                input_widget.setObjectName(k)
                input_widget.stateChanged.connect(self.set_param)
                if 'value' in v.keys():
                    input_widget.setChecked(v['value'])
                else:
                    self.steps[step_index][k]['value'] = False
                self.param_layout.addRow(rowtag, input_widget)

            elif v['type'] == 'list':
                rowtag = QtWidgets.QLabel(v['tag'])
                input_widget = QtWidgets.QListWidget()
                input_widget.setObjectName(k)
                sorted_values = sorted(v['values'], key=v['values'].get)
                input_widget.insertItems(0, sorted_values)
                input_widget.itemSelectionChanged.connect(self.set_param)
                if 'value' in v.keys():
                    select_item = input_widget.item(v['value'])
                    input_widget.setCurrentItem(select_item)
                else:
                    self.steps[step_index][k]['value'] = sorted_values[0]
                self.param_layout.addRow(rowtag, input_widget)
                self.steps[step_index][k]['value'] = False
            elif v['type'] == 'sounds':
                self.sound_widget = Sound_Widget()
                self.sound_widget.setObjectName(k)
                self.sound_widget.pass_set_param_function(self.set_sounds)
                self.param_layout.addRow(self.sound_widget)
                self.steps[step_index][k]['sounds'] = {}
                if 'value' in v.keys():
                    self.sound_widget.populate_lists(v['value'])
            elif v['type'] == 'graduation':
                self.grad_widget = Graduation_Widget()
                self.grad_widget.setObjectName(k)
                self.grad_widget.set_graduation = self.set_graduation
                self.param_layout.addRow(self.grad_widget)
                if 'type' in v['value'].keys():
                    combo_index = self.grad_widget.type_selection.findText(v['value']['type'])
                    self.grad_widget.type_selection.setCurrentIndex(combo_index)
                    self.grad_widget.populate_params(v['value']['value'])

            elif v['type'] == 'label':
                # This is a .json label not for display
                pass

            # Step name needs to be hooked up to the step list text
            if k == 'step_name':
                input_widget.editingFinished.connect(self.rename_step)

        # TODO: Implement dependencies between parameters

    def clear_params(self):
        """
        Clears widgets from parameter window
        """
        while self.param_layout.count():
            child = self.param_layout.takeAt(0)
            if child.widget():
                child.widget().deleteLater()

    def reorder_steps(self, *args):
        """
        When steps are dragged into a different order, update the step dictionary

        Args:
            *args: Input from our :py:attr:`.step_list` 's :class:`.QtWidgets.QListModel` 's reorder signal.
        """
        # arg positions 1 and 4 are starting and ending positions in the list, respectively
        # We reorder our step list so the params line up.
        before = args[1]
        after = args[4]
        self.steps.insert(after, self.steps.pop(before))

    def set_param(self):
        """
        Callback function connected to the signal each widget uses to signal it has changed.

        Identifies the param that was changed, gets the current value, and updates `self.steps`
        """
        sender = self.sender()
        param_name = sender.objectName()
        current_step = self.step_list.currentRow()
        sender_type = self.steps[current_step][param_name]['type']

        if sender_type == 'bool':
            self.steps[current_step][param_name]['value'] = sender.isChecked()
        elif sender_type == 'list':
            list_text = sender.currentItem().text()
            #list_value = self.steps[current_step][param_name]['values'][list_text]
            self.steps[current_step][param_name]['value'] = list_text
        elif sender_type == 'sounds':
            self.steps[current_step][param_name]['value'] = self.sound_widget.sound_dict
        else:
            try:
                sender_text = ast.literal_eval(sender.text())
            except:
                sender_text = sender.text()
            self.steps[current_step][param_name]['value'] = sender_text

    def set_sounds(self):
        """
        Stores parameters that define sounds.

        Sound parameters work a bit differently, specifically we have to retrieve
        :py:attr:`.Sound_Widget.sound_dict`.
        """
        current_step = self.step_list.currentRow()
        #if 'sounds' in self.steps[current_step]['stim'].keys():
        #    self.steps[current_step][param_name]['sounds']['value'].update(self.sound_widget.sound_dict)
        #else:
        self.steps[current_step]['stim']['sounds'] = self.sound_widget.sound_dict

    def set_graduation(self):
        """
        Stores parameters that define graduation criteria in `self.steps`

        Graduation parameters work a bit differently, specifically we have to retrieve
        :py:attr:`.Graduation_Widget.param_dict`.
        """
        current_step = self.step_list.currentRow()
        grad_type = self.grad_widget.type
        grad_params = self.grad_widget.param_dict
        self.steps[current_step]['graduation']['value'] = {'type':grad_type,'value':grad_params}


    def check_depends(self):
        """
        Handle dependencies between parameters, eg. if "correction trials" are unchecked,
        the box that defines the correction trial percentage should be grayed out.

        TODO:
            Not implemented.
        """
        # TODO: Make dependent fields unavailable if dependencies unmet
        # I mean if it really matters
        pass

class Graduation_Widget(QtWidgets.QWidget):
    """
    A widget used in :class:`.Protocol_Wizard` to define graduation parameters.

    See :py:mod:`.tasks.graduation` .

    A protocol is composed of multiple tasks (steps), and graduation criteria
    define when a subject should progress through those steps.

    eg. a subject should _graduate one stage after 300 trials, or after it reaches
    75% accuracy over the last 500 trials.

    Attributes:
        type_selection (:class:`QtWidgets.QComboBox`): A box to select from the available
            graduation types listed in :func:`autopilot.get_task()` . Has its `currentIndexChanged`
            signal connected to :py:meth:`.Graduation_Widget.populate_params`
        param_dict (dict): Stores the type of graduation and the relevant params,
            fetched by :class:`.Protocol_Wizard` when defining a protocol.
        set_graduation (:py:meth:`.Protocol_Wizard.set_graduation`): Passed to us after we're inited.
    """

    def __init__(self):
        super(Graduation_Widget, self).__init__()

        # Grad type dropdown
        type_label = QtWidgets.QLabel("Graduation Criterion:")
        self.type_selection = QtWidgets.QComboBox()
        self.type_selection.insertItems(0, autopilot.get_names('graduation'))
        self.type_selection.currentIndexChanged.connect(self.populate_params)

        # Param form
        self.param_layout = QtWidgets.QFormLayout()

        layout = QtWidgets.QVBoxLayout()
        layout.addWidget(type_label)
        layout.addWidget(self.type_selection)
        layout.addLayout(self.param_layout)

        self.setLayout(layout)

        self.param_dict = {}

        self.type = ""

        self.set_graduation = None

        self.populate_params()

    def populate_params(self, params=None):
        """
        Repopulate the widget with fields to edit graduation parameters, fill fields
        if we are passed `params`.

        Each :class:`QtWidgets.QLineEdit` 's :py:meth:`.QLineEdit.editingFinished` signal is connected
        to :py:meth:`.Graduation_Widget.store_param` .

        TODO:
            For now we assume all parameters are defined with a text edit box, so it's not
            clear how we'd do boolean parameters for example. This will be fixed with refactoring
            the parameter scheme.

        Args:
            params (dict): In the case that :class:`.Protocol_Wizard` switches us back to
                a step where we have already defined graduation parameters, it will pass them
                so we can repopulate the relevant widgets with them.
        """
        self.clear_params()
        self.type = self.type_selection.currentText()
        self.param_dict['type'] = self.type

        for k in autopilot.get('graduation', self.type).PARAMS:
            edit_box = QtWidgets.QLineEdit()
            edit_box.setObjectName(k)
            edit_box.editingFinished.connect(self.store_param)
            if isinstance(params, dict):
                if k in params.keys():
                    edit_box.setText(params[k])
            self.param_layout.addRow(QtWidgets.QLabel(k), edit_box)

    def clear_params(self):
        """
        Clear any parameter widgets we have.
        """
        while self.param_layout.count():
            child = self.param_layout.takeAt(0)
            if child.widget():
                child.widget().deleteLater()

    def store_param(self):
        """
        When a parameter is edited, save it in our param_dict, and also call our
        `set_graduation` method, which should be :py:meth:`.Protocol_Wizard.set_graduation`
        passed to us after instantiation.

        If we were not passed `set_graduation`, just saves in `param_dict`.
        """
        sender = self.sender()
        name = sender.objectName()
        self.param_dict[name] = sender.text()

        if not callable(self.set_graduation):
            Warning("Stored Graduation parameters in our param_dict, but wasn't passed a set_graduation method!")
            return

        self.set_graduation()

class Drag_List(QtWidgets.QListWidget):
    """
    A :class:`QtWidgets.QListWidget` that is capable of having files dragged & dropped.

    copied with much gratitude from `stackoverflow <https://stackoverflow.com/a/25614674>`_

    Primarily used in :class:`.Sound_Widget` to be able to drop sound files.

    To use: connect `fileDropped` to a method, that method will receive a list of files
    dragged onto this widget.

    Attributes:
        fileDropped (:class:`QtCore.Signal`): A Qt signal that takes a list
    """
    fileDropped = QtCore.Signal(list)

    def __init__(self):
        # type: () -> None
        super(Drag_List, self).__init__()
        self.setAcceptDrops(True)

    def dragEnterEvent(self, e):
        """
        When files are dragged over us, if they have paths in them,
        accept the event.

        Args:
            e (:class:`QtCore.QEvent`): containing the drag information.
        """
        if e.mimeData().hasUrls:
            e.accept()
        else:
            e.ignore()

    def dragMoveEvent(self, event):
        """
        If the `dragEnterEvent` was accepted, while the drag is being moved within us,
        `setDropAction` to :class:`.QtCore.Qt.CopyAction`

        Args:
            event (:class:`QtCore.QEvent`): containing the drag information.
        """
        if event.mimeData().hasUrls:
            event.setDropAction(QtCore.Qt.CopyAction)
            event.accept()
        else:
            event.ignore()

    def dropEvent(self, event):
        """
        When the files are finally dropped, if they contain paths,
        emit the list of paths through the `fileDropped` signal.

        Args:
            event (:class:`QtCore.QEvent`): containing the drag information.
        """
        if event.mimeData().hasUrls:
            event.setDropAction(QtCore.Qt.CopyAction)
            event.accept()
            links = []
            for url in event.mimeData().urls():
                links.append(str(url.toLocalFile()))
            self.fileDropped.emit(links)
        else:
            event.ignore()


class Sound_Widget(QtWidgets.QWidget):
    """
    A widget that allows sounds to be parameterized.

    Used in :class:`.Protocol_Wizard` .

    Has two :class:`.Drag_List` s for left and right sounds (for a 2afc task), given
    Buttons beneath them allow adding and removing sounds.

    Adding a sound will open a :class:`.Add_SoundDialog`

    TODO:
        Sounds will eventually be more elegantly managed by a ... sound manager..
        For now sound managers are rudimentary and only support random presentation
        with correction trials and bias correction.

    Attributes:
        sound_dict (dict): Dictionary with the structure::

                {'L': [{'param_1':'param_1', ... }], 'R': [...]}

            where multiple sounds can be present in either 'L' or 'R' list.



    """
    def __init__(self):
        # type: () -> None
        QtWidgets.QWidget.__init__(self)

        self.sounddir = prefs.get('SOUNDDIR')

        self.set_sounds = None

        # Left sounds
        left_label = QtWidgets.QLabel("Left Sounds")
        left_label.setFixedHeight(30)
        self.left_list = Drag_List()
        self.left_list.fileDropped.connect(self.files_dropped)
        self.left_list.setObjectName("L")
        self.add_left_button = QtWidgets.QPushButton("+")
        self.add_left_button.setFixedHeight(30)
        self.add_left_button.clicked.connect(lambda: self.add_sound('L'))
        self.remove_left_button = QtWidgets.QPushButton("-")
        self.remove_left_button.setFixedHeight(30)
        self.remove_left_button.clicked.connect(lambda: self.remove_sound('L'))

        left_layout = QtWidgets.QVBoxLayout()
        left_button_layout = QtWidgets.QHBoxLayout()
        left_button_layout.addWidget(self.add_left_button)
        left_button_layout.addWidget(self.remove_left_button)
        left_layout.addWidget(left_label)
        left_layout.addWidget(self.left_list)
        left_layout.addLayout(left_button_layout)

        # Right sounds
        right_label = QtWidgets.QLabel("Right Sounds")
        right_label.setFixedHeight(30)
        self.right_list = Drag_List()
        self.right_list.fileDropped.connect(self.files_dropped)
        self.right_list.setObjectName("R")
        self.add_right_button = QtWidgets.QPushButton("+")
        self.add_right_button.setFixedHeight(30)
        self.add_right_button.clicked.connect(lambda: self.add_sound('R'))
        self.remove_right_button = QtWidgets.QPushButton("-")
        self.remove_right_button.setFixedHeight(30)
        self.remove_right_button.clicked.connect(lambda: self.remove_sound('R'))

        right_layout = QtWidgets.QVBoxLayout()
        right_button_layout = QtWidgets.QHBoxLayout()
        right_button_layout.addWidget(self.add_right_button)
        right_button_layout.addWidget(self.remove_right_button)
        right_layout.addWidget(right_label)
        right_layout.addWidget(self.right_list)
        right_layout.addLayout(right_button_layout)

        self.sound_dict = {'L': [], 'R': []}

        main_layout = QtWidgets.QHBoxLayout()
        main_layout.addLayout(left_layout)
        main_layout.addLayout(right_layout)
        self.setLayout(main_layout)

        # TODO:Add drag and drop for files

    def pass_set_param_function(self, set_param_fnxn):
        """
        Receives :py:meth:`.Protocol_Wizard.set_sounds`

        Args:
            set_param_fnxn (:py:meth:`.Protocol_Wizard.set_sounds`): Called when sounds are changed.
        """
        self.set_sounds = set_param_fnxn

    def add_sound(self, side):
        """
        When the "+" button on either side is pressed, open an :class:`.Add_Sound_Dialog`.

        Args:
            side (str): The buttons are connected with a lambda function, this will be either 'L' or 'R'.
                Used to add sounds to the `sound_dict`
        """
        new_sound = self.Add_Sound_Dialog()
        new_sound.exec_()

        if new_sound.result() == 1:
            self.sound_dict[side].append(new_sound.param_dict)
            if side == 'L':
                self.left_list.addItem(new_sound.param_dict['type'])
            elif side == 'R':
                self.right_list.addItem(new_sound.param_dict['type'])
            self.set_sounds()

    def remove_sound(self, side):
        """
        When the "-" button is pressed, remove the currently highlighted sound.

        Args:
            side (str): The buttons are connected with a lambda function, this will be either 'L' or 'R'.
                Selects that list so we can remove the currently selected row.
        """
        if side == 'L':
            current_sound = self.left_list.currentRow()
            del self.sound_dict['L'][current_sound]
            self.left_list.takeItem(current_sound)
        elif side == 'R':
            current_sound = self.right_list.currentRow()
            del self.sound_dict['R'][current_sound]
            self.right_list.takeItem(current_sound)
        self.set_sounds()

    def populate_lists(self, sound_dict):
        """
        Populates the sound lists after re-selecting a step.

        Args:
            sound_dict (dict): passed to us by :class:`.Protocol_Wizard` upon reselecting a step.
        """
        # Populate the sound lists after re-selecting a step
        self.sound_dict = sound_dict
        for k in self.sound_dict['L']:
            self.left_list.addItem(k['type'])
        for k in self.sound_dict['R']:
            self.right_list.addItem(k['type'])

    def files_dropped(self, files):
        """
        Warning:
            This was programmed hastily and is pretty idiosyncratic to my use.

            It does work for general files but has some extra logic built in to handle my stimuli.

            To be made more general in v0.3

        Note:
            Sounds must be in the folder specified in `prefs.get('SOUNDDIR')`.

        When files are dropped on the lists, strips `prefs.get('SOUNDDIR')` from them to make them
        relative paths, adds them to the `sound_dict`

        Args:
            files (list): List of absolute paths.
        """
        # TODO: Make this more general...
        msg = QtWidgets.QMessageBox()
        msg.setText("Are these Speech sounds in the format '/speaker/cv/cv_#.wav'?")
        msg.setStandardButtons(QtWidgets.QMessageBox.Yes | QtWidgets.QMessageBox.No)
        ret = msg.exec_()

        sender = self.sender()
        side = sender.objectName()

        if ret == QtWidgets.QMessageBox.No:
            for f in files:
                f = f.strip(self.sounddir)

                self.sound_dict[side].append({'type':'File', 'path':f})
                if side == 'L':
                    self.left_list.addItem(f)
                elif side == 'R':
                    self.right_list.addItem(f)


        elif ret == QtWidgets.QMessageBox.Yes:
            for f in files:
                f = f.strip(self.sounddir)
                f_split = f.split(os.sep)
                speaker = f_split[0]
                cv = f_split[-1].split('.')[0].split('_')[0]
                consonant = cv[0]
                vowel = cv[1:]
                token = f_split[-1].split('.')[0].split('_')[1]
                param_dict = {'type':'Speech','path':f,
                 'speaker':speaker,'consonant':consonant,
                 'vowel':vowel,'token':token}
                self.sound_dict[side].append(param_dict)
                if side == 'L':
                    self.left_list.addItem(f)
                elif side == 'R':
                    self.right_list.addItem(f)

        self.set_sounds()

    class Add_Sound_Dialog(QtWidgets.QDialog):
        """
        Presents a dialog to define a new sound.

        Makes a selection box to choose the sound type from
        ``autopilot.get_names('sound')``, and then populates edit boxes
        so we can fill in its `PARAMS` .

        Attributes:
            type_selection (:class:`QtWidgets.QComboBox`): Select from a list of available sounds
            param_dict (dict): Parameters that are retreived by the calling :class:`.Sound_Widget`.

        """
        def __init__(self):
            # type: () -> None
            QtWidgets.QDialog.__init__(self)

            # Sound type dropdown
            type_label = QtWidgets.QLabel("Sound Type:")
            self.type_selection = QtWidgets.QComboBox()
            self.type_selection.insertItems(0, autopilot.get_names('sound'))
            self.type_selection.currentIndexChanged.connect(self.populate_params)

            # Param form
            self.param_layout = QtWidgets.QFormLayout()

            # Button box
            buttonBox = QtWidgets.QDialogButtonBox(QtWidgets.QDialogButtonBox.Ok | QtWidgets.QDialogButtonBox.Cancel)
            buttonBox.accepted.connect(self.accept)
            buttonBox.rejected.connect(self.reject)

            # Layout
            layout = QtWidgets.QVBoxLayout()
            layout.addWidget(type_label)
            layout.addWidget(self.type_selection)
            layout.addLayout(self.param_layout)
            layout.addWidget(buttonBox)

            self.setLayout(layout)


            # dict for storing params
            self.param_dict = {}

            # do initial population
            self.populate_params()

        def populate_params(self):
            """
            When a sound type is selected, make a :class:`.QtWidgets.QLineEdit` for each
            `PARAM` in its definition.
            """
            self.clear_params()

            self.type = self.type_selection.currentText()
            self.param_dict['type'] = self.type

            for k in autopilot.get('sound', self.type).PARAMS:
                edit_box = QtWidgets.QLineEdit()
                edit_box.setObjectName(k)
                edit_box.editingFinished.connect(self.store_param)
                self.param_layout.addRow(QtWidgets.QLabel(k), edit_box)

        def clear_params(self):
            """
            Clear all current widgets
            """
            while self.param_layout.count():
                child = self.param_layout.takeAt(0)
                if child.widget():
                    child.widget().deleteLater()

        def store_param(self):
            """
            When one of our edit boxes is edited, stash the parameter in `param_dict`
            """
            sender = self.sender()
            name = sender.objectName()
            self.param_dict[name] = sender.text()
>>>>>>> b6b9d2fa

###################################3
# Tools
######################################

class Bandwidth_Test(QtWidgets.QDialog):
    """
    Test the limits of the rate of messaging from the connected Pilots.

    Asks pilots to send messages at varying rates and with varying payload sizes, and with messages with/without receipts.

    Measures drop rates and message latency

    Attributes:
        rate_list (list): List of rates (Hz) to test
        payload_list (list): List of payload sizes (KB) to test
        messages (list): list of messages received during test
    """

    def __init__(self, pilots):
        super(Bandwidth_Test, self).__init__()

        self.pilots = pilots

        self.rate_list = []
        self.payload_list = []
        self.test_pilots = []
        self.finished_pilots = []
        self.messages = []

        self.results = []
        self.delays = []
        self.drops = []
        self.speeds = []
        self.rates =[]


        self.end_test = threading.Event()
        self.end_test.clear()

        self.listens = {
            'BANDWIDTH_MSG': self.register_msg
        }


        self.node = Net_Node(id="bandwidth",
                             upstream='T',
                             port = prefs.get('MSGPORT'),
                             listens=self.listens)

        self.init_ui()

    def init_ui(self):
        """
        Look we're just making the stuff in the window over here alright? relax.
        """

        # two panes: left selects the pilots and sets params of the test,
        # right plots outcomes

        # main layout l/r
        self.layout = QtWidgets.QHBoxLayout()

        # left layout for settings
        self.settings = QtWidgets.QFormLayout()

        self.n_messages = QtWidgets.QLineEdit('1000')
        self.n_messages.setValidator(QtGui.QIntValidator())

        self.receipts = QtWidgets.QCheckBox('Get receipts?')
        self.receipts.setChecked(True)

        self.rates = QtWidgets.QLineEdit('50')
        self.rates.setObjectName('rates')
        self.rates.editingFinished.connect(self.validate_list)
        self.rate_list = [50]

        self.payloads = QtWidgets.QLineEdit('0')
        self.payloads.setObjectName('payloads')
        self.payloads.editingFinished.connect(self.validate_list)
        self.payload_list = [0]

        # checkboxes for which pis to include in test
        self.pilot_box = QtWidgets.QGroupBox('Pilots')
        self.pilot_checks = {}
        self.pilot_layout = QtWidgets.QVBoxLayout()

        for p in self.pilots.keys():
            cb = QtWidgets.QCheckBox(p)
            cb.setChecked(True)
            self.pilot_checks[p] = cb
            self.pilot_layout.addWidget(cb)

        # gotta have progress bars
        self.all_pbar = QtWidgets.QProgressBar()
        self.this_pbar = QtWidgets.QProgressBar()

        # buttons to start test/save results
        self.start_btn = QtWidgets.QPushButton('Start Test')
        self.start_btn.clicked.connect(self.start)
        self.save_btn = QtWidgets.QPushButton('Save Results')
        self.save_btn.setEnabled(False)
        self.save_btn.clicked.connect(self.save)


        # combine settings
        self.settings.addRow('N messages per test', self.n_messages)
        self.settings.addRow('Confirm sent messages?', self.receipts)
        self.settings.addRow('Message Rates per Pilot \n(in Hz, list of integers like "[1, 2, 3]")',
                             self.rates)
        self.settings.addRow('Payload sizes per message \n(in KB, list of integers like "[32, 64, 128]")',
                             self.payloads)
        self.settings.addRow('Which Pilots to include in test',
                             self.pilot_layout)
        self.settings.addRow('Progress: All tests', self.all_pbar)
        self.settings.addRow('Progress: This test', self.this_pbar)

        self.settings.addRow(self.start_btn, self.save_btn)

        ###########
        # plotting widget
        self.drop_plot = pg.PlotWidget(title='Message Drop Rate')
        self.delay_plot = pg.PlotWidget(title='Mean Delay')
        self.speed_plot = pg.PlotWidget(title='Requested vs. Actual speed')


        # the actual graphical objects that draw stuff for us
        self.drop_line = self.drop_plot.plot(symbol='t', symbolBrush=(100, 100, 255, 50))
        self.delay_line = self.delay_plot.plot(symbol='t', symbolBrush=(100, 100, 255, 50))
        self.speed_line = self.speed_plot.plot(symbol='t', symbolBrush=(100, 100, 255, 50))
        self.drop_line.setPen((255,0,0))
        self.delay_line.setPen((255,0,0))
        self.speed_line.setPen((255,0,0))



        self.plot_layout = QtWidgets.QVBoxLayout()
        self.plot_layout.addWidget(self.drop_plot)
        self.plot_layout.addWidget(self.delay_plot)
        self.plot_layout.addWidget(self.speed_plot)



        # add panes
        self.layout.addLayout(self.settings, 1)
        self.layout.addLayout(self.plot_layout, 1)

        self.setLayout(self.layout)

    def start(self):
        """
        Start the test!!!
        """

        # lists to store our results for plotting and etc.
        self.results = []
        self.delays = []
        self.drops = []
        self.speeds = []
        self.rates =[]

        # first make sure we got everything we need
        if len(self.rate_list) == 0:
            warning_msg = QtWidgets.QMessageBox(QtWidgets.QMessageBox.Warning,
                                            "No rates to test!",
                                            "Couldn't find a list of rates to test, did you enter one?")
            warning_msg.exec_()
            return
        if len(self.payload_list) ==0 :
            warning_msg = QtWidgets.QMessageBox(QtWidgets.QMessageBox.Warning,
                                            "No payloads to test!",
                                            "Couldn't find a list of payloads to test, did you enter one?")
            warning_msg.exec_()
            return

        # get list of checked pis
        test_pilots = []
        for pilot, p_box in self.pilot_checks.items():
            if p_box.isChecked():
                test_pilots.append(pilot)
        self.test_pilots = test_pilots


        # stash some run parameters
        get_receipts = self.receipts.isChecked()
        n_messages = self.n_messages.text()
        # 'n messages for this test' in case user changes it during run
        self.n_messages_test = int(n_messages)



        self.save_btn.setEnabled(False)
        self.start_btn.setEnabled(False)

        # set pbars
        if len(self.payload_list) == 0:
            payload_len = 1
        else:
            payload_len = len(self.payload_list)
        self.all_pbar.setMaximum(len(self.rate_list)*payload_len)
        self.this_pbar.setMaximum(self.n_messages_test*len(test_pilots))
        self.all_pbar.reset()

        # save tests to do, disable play button, and get to doing it
        self.tests_todo = [x for x in itertools.product(self.rate_list, self.payload_list, [self.n_messages_test], [get_receipts])]




        # used to update pbar
        self.test_counter = itertools.count()


        self.current_test = self.tests_todo.pop()
        self.send_test(*self.current_test)
        # # start a timer that continues the test if messages are dropped
        # try:
        #     self.repeat_timer.cancel()
        # except:
        #     pass
        #
        # self.repeat_timer = threading.Timer(self.current_test[0] * self.current_test[2] * 20,
        #                                     self.process_test, args=self.current_test)
        # self.repeat_timer.daemon = True
        # self.repeat_timer.start()



    def send_test(self, rate, payload, n_msg, confirm):
        """
        Send a message describing the test to each of the pilots in :attr:`Bandwidth_Test.test_pilots`

        Args:
            rate (int): Rate of message sending in Hz
            payload (int): Size of message payload in bytes
            n_msg (int): Number of messages to send
            confirm (bool): If True, use message confirmation, if False no confirmation.

        Returns:

        """
        self.finished_pilots = []
        self.messages = []


        msg = {'rate': rate,
               'payload': payload,
               'n_msg': n_msg,
               'confirm': confirm}

        self.end_test.clear()
        self.this_pbar.reset()
        self.msg_counter = itertools.count()

        for p in self.test_pilots:
            self.node.send(to=p, key="BANDWIDTH", value=msg)

    @gui_event
    def process_test(self, rate, n_msg, confirm):
        """
        Process the results of the test and update the plot window.

        Reads message results from :attr:`~Bandwidth_Test.messages`, appends computed results to
        :attr:`~Bandwidth_Test.results`, and starts the next test if any remain.

        Args:
            rate (int): Rate of current test in Hz
            n_msg (int): Number of expected messages in this test
            confirm (bool): Whether message confirmations were enabled for this test.
        """

        # start a timer that continues the test if messages are dropped
        try:
            self.repeat_timer.cancel()
        except:
            pass

        # process messages
        msg_df = pd.DataFrame.from_records(self.messages,
                                           columns=['pilot', 'n_msg', 'timestamp_sent', 'timestamp_rcvd', 'payload_size', 'message_size'])
        msg_df = msg_df.astype({'timestamp_sent':'datetime64', 'timestamp_rcvd':'datetime64'})

        # compute summary
        try:
            mean_delay = np.mean(msg_df['timestamp_rcvd'] - msg_df['timestamp_sent']).total_seconds()
        except AttributeError:
            mean_delay = np.mean(msg_df['timestamp_rcvd'] - msg_df['timestamp_sent'])

        try:
            send_jitter = np.std(msg_df.groupby('pilot').timestamp_sent.diff()).total_seconds()
        except AttributeError:
            print(np.std(msg_df.groupby('pilot').timestamp_sent.diff()))
            send_jitter = np.std(msg_df.groupby('pilot').timestamp_sent.diff())

        try:
            delay_jitter = np.std(msg_df['timestamp_rcvd'] - msg_df['timestamp_sent']).total_seconds()
        except AttributeError:
            delay_jitter = np.std(msg_df['timestamp_rcvd'] - msg_df['timestamp_sent'])

        drop_rate = np.mean(1.0-(msg_df.groupby('pilot').n_msg.count() / float(n_msg)))

        try:
            mean_speed = 1.0/msg_df.groupby('pilot').timestamp_rcvd.diff().mean().total_seconds()
        except AttributeError:
            mean_speed = 1.0/msg_df.groupby('pilot').timestamp_rcvd.diff().mean()

        mean_payload = msg_df.payload_size.mean()
        mean_message = msg_df.message_size.mean()

        #print(msg_df.groupby('pilot').timestamp_rcvd.diff())

        # plot
        self.rates.append(rate)
        self.drops.append(drop_rate)
        self.delays.append(mean_delay)
        self.speeds.append(mean_speed)


        self.results.append((rate, mean_payload, mean_message, n_msg, confirm, len(self.test_pilots), mean_delay, drop_rate, mean_speed, send_jitter, delay_jitter))

        self.delay_line.setData(x=self.rates, y=self.delays)
        self.drop_line.setData(x=self.rates, y=self.drops)
        self.speed_line.setData(x=self.rates, y=self.speeds)
        # self.drop_plot.setYRange(np.min(self.drops), np.max(self.drops),
        #                          padding=(np.max(self.drops) - np.min(self.drops)) * .1)
        # self.delay_plot.setYRange(np.min(self.delays), np.max(self.delays),
        #                           padding=(np.max(self.delays) - np.min(self.delays)) * .1)
        # self.speed_plot.setYRange(np.min(self.speeds), np.max(self.speeds))

        self.all_pbar.setValue(next(self.test_counter) + 1)



        if len(self.tests_todo) == 0:
            self.save_btn.setEnabled(True)
            self.start_btn.setEnabled(True)
        else:
            time.sleep(2.5)
            self.current_test = self.tests_todo.pop()
            self.send_test(*self.current_test)

            # self.repeat_timer = threading.Timer(self.current_test[0]*self.current_test[2]*10,
            #                                     self.process_test, args=self.current_test)
            # self.repeat_timer.daemon = True
            # self.repeat_timer.start()
        self.repaint()



    @gui_event
    def save(self):
        """
        Select save file location for test results (csv) and then save them there

        """

        fileName, filtr = QtWidgets.QFileDialog.getSaveFileName(self,
                "Where should we save these results?",
                prefs.get('DATADIR'),
                "CSV files (*.csv)", "")

        # make and save results df
        try:
            res_df = pd.DataFrame.from_records(self.results,
                                               columns=['rate', 'payload_size', 'message_size', 'n_messages', 'confirm',
                                                        'n_pilots', 'mean_delay', 'drop_rate',
                                                        'actual_rate', 'send_jitter', 'delay_jitter'])

            res_df.to_csv(fileName)
            reply = QtWidgets.QMessageBox.information(self,
                                                  "Results saved!", "Results saved to {}".format(fileName))

        except Exception as e:
            reply = QtWidgets.QMessageBox.critical(self, "Error saving",
                                               "Error while saving your results:\n{}".format(e))




    def register_msg(self, value):
        """
        Receive message from pilot, stash timestamp, number and pilot


        Args:
            value (dict): Value should contain

                * Pilot
                * Timestamp
                * Message number
                * Payload
        """
        # have to iterate over contents to get true size,
        # and then add size of container itself.
        # payload size is distinct from the serialized message size, this is the end size
        # as it ends up on the disk of the receiver
        # pdb.set_trace()
        # payload_size = np.sum([sys.getsizeof(v) for k, v in value.items()]) + sys.getsizeof(value)
        if 'test_end' in value.keys():
            self.finished_pilots.append(value['pilot'])

            if len(self.finished_pilots) == len(self.test_pilots):
                self.process_test(value['rate'], value['n_msg'], value['confirm'])

            return

        payload_size = value['payload_size']




        #payload_size = np.frombuffer(base64.b64decode(value['payload']),dtype=np.bool).nbytes

        self.messages.append((value['pilot'],
                              int(value['n_msg']),
                              value['timestamp'],
                              datetime.datetime.now().isoformat(),
                              payload_size,
                              value['message_size']))

        msgs_rcvd = next(self.msg_counter)
        if msgs_rcvd % float(round(self.n_messages_test/100.0)) < 1.0:
             self.update_pbar(msgs_rcvd+1)



    @gui_event
    def update_pbar(self, val):
        self.this_pbar.setValue(val+1)



    def validate_list(self):
        """
        Checks that the entries in :py:attr:`Bandwidth_Test.rates` and :py:attr:`Bandwidth_Test.payloads` are well formed.

        ie. that they are of the form 'integer, integer, integer'...

        pops a window that warns about ill formed entry and clears line edit if badly formed

        If the list validates, stored as either :py:attr:`Bandwidth_Test.rate_list` or :py:attr:`Bandwidth_Test.payload_list`


        """
        # pdb.set_trace()
        sender = self.sender()

        text = sender.text()

        # user doesn't have to add open/close brackets in input, make sure
        if not text.startswith('['):
            text = '[ ' + text
        if not text.endswith(']'):
            text = text + ' ]'

        # validate form of string
        try:
            a_list = ast.literal_eval(text)
        except SyntaxError:
            warning_msg = QtWidgets.QMessageBox(QtWidgets.QMessageBox.Warning,
                                            "Improperly formatted list!",
                                            "The input received wasn't a properly formatted list of integers. Make sure your input is of the form '1, 2, 3' or '[ 1, 2, 3 ]'\ninstead got : {}".format(text))
            sender.setText('')
            warning_msg.exec_()

            return

        # validate integers
        for i in a_list:
            if not isinstance (i, int):
                warning_msg = QtWidgets.QMessageBox(QtWidgets.QMessageBox.Warning,
                                                "Improperly formatted list!",
                                                "The input received wasn't a properly formatted list of integers. Make sure your input is of the form '1, 2, 3' or '[ 1, 2, 3 ]'\ninstead got : {}".format(
                                                    text))
                sender.setText('')
                warning_msg.exec_()

                return

        # if passes our validation, set list
        if sender.objectName() == 'rates':
            self.rate_list = a_list
        elif sender.objectName() == 'payloads':
            self.payload_list = a_list
        else:
            Warning('Not sure what list this is, object name is: {}'.format(sender.objectName()))











class Calibrate_Water(QtWidgets.QDialog):
    """
    A window to calibrate the volume of water dispensed per ms.
    """
    def __init__(self, pilots):
        """
        Args:
            pilots (:py:attr:`.Terminal.pilots`): A dictionary of pilots
            message_fn (:py:meth:`.Net_Node.send`): The method the Terminal uses to send messages via its net node.
        """
        super(Calibrate_Water, self).__init__()

        self.pilots = pilots
        self.pilot_widgets = {}

        self.init_ui()

    def init_ui(self):
        self.layout = QtWidgets.QVBoxLayout()

        # Container Widget
        self.container = QtWidgets.QWidget()
        # Layout of Container Widget
        self.container_layout = QtWidgets.QVBoxLayout(self)

        self.container.setLayout(self.container_layout)


        screen_geom = QtWidgets.QDesktopWidget().availableGeometry()
        # get max pixel value for each subwidget
        widget_height = np.floor(screen_geom.height()-50/float(len(self.pilots)))


        for p in self.pilots:
            self.pilot_widgets[p] = Pilot_Ports(p)
            self.pilot_widgets[p].setMaximumHeight(widget_height)
            self.pilot_widgets[p].setMaximumWidth(screen_geom.width())
            self.pilot_widgets[p].setSizePolicy(QtWidgets.QSizePolicy.Maximum, QtWidgets.QSizePolicy.Maximum)
            self.container_layout.addWidget(self.pilot_widgets[p])

        # Scroll Area Properties
        self.scroll = QtWidgets.QScrollArea()
        self.scroll.setWidgetResizable(False)
        self.scroll.setWidget(self.container)
        self.layout.addWidget(self.scroll)

        # ok/cancel buttons
        buttonBox = QtWidgets.QDialogButtonBox(QtWidgets.QDialogButtonBox.Ok | QtWidgets.QDialogButtonBox.Cancel)
        buttonBox.accepted.connect(self.accept)
        buttonBox.rejected.connect(self.reject)
        self.layout.addWidget(buttonBox)



        self.setLayout(self.layout)

        # prevent from expanding
        # set max size to screen size

        self.setMaximumHeight(screen_geom.height())
        self.setMaximumWidth(screen_geom.width())
        self.setSizePolicy(QtWidgets.QSizePolicy.Maximum, QtWidgets.QSizePolicy.Maximum)

        self.scrollArea = QtWidgets.QScrollArea(self)
        self.scrollArea.setWidgetResizable(True)



class Pilot_Ports(QtWidgets.QWidget):
    """
    Created by :class:`.Calibrate_Water`, Each pilot's ports and buttons to control repeated release.
    """

    def __init__(self, pilot, n_clicks=1000, click_dur=30):
        """
        Args:
            pilot (str): name of pilot to calibrate
            n_clicks (int): number of times to open the port during calibration
            click_dur (int): how long to open the port (in ms)
        """
        super(Pilot_Ports, self).__init__()

        self.pilot = pilot

        # when starting, stash the duration sent to the pi in case it's changed during.
        self.open_params = {}

        # store volumes per dispense here.
        self.volumes = {}

        self.listens = {
            'CAL_PROGRESS': self.l_progress
        }

        self.node = Net_Node(id="Cal_{}".format(self.pilot),
                             upstream="T",
                             port=prefs.get('MSGPORT'),
                             listens=self.listens)

        self.init_ui()

    def init_ui(self):
        """
        Init the layout for one pilot's ports:

        * pilot name
        * port buttons
        * 3 times and vol dispersed

        :return:
        """

        layout = QtWidgets.QHBoxLayout()
        pilot_lab = QtWidgets.QLabel(self.pilot)
        pilot_font = QtGui.QFont()
        pilot_font.setBold(True)
        pilot_font.setPointSize(14)
        pilot_lab.setFont(pilot_font)
        pilot_lab.setStyleSheet('border: 1px solid black')
        layout.addWidget(pilot_lab)

        # make param setting boxes
        param_layout = QtWidgets.QFormLayout()
        self.n_clicks = QtWidgets.QLineEdit(str(1000))
        self.n_clicks.setSizePolicy(QtWidgets.QSizePolicy.Fixed,QtWidgets.QSizePolicy.Fixed)
        self.n_clicks.setValidator(QtGui.QIntValidator())
        self.interclick_interval = QtWidgets.QLineEdit(str(50))
        self.interclick_interval.setSizePolicy(QtWidgets.QSizePolicy.Fixed,QtWidgets.QSizePolicy.Fixed)
        self.interclick_interval.setValidator(QtGui.QIntValidator())

        param_layout.addRow("n clicks", self.n_clicks)
        param_layout.addRow("interclick (ms)", self.interclick_interval)

        layout.addLayout(param_layout)

        # buttons and fields for each port

        #button_layout = QtWidgets.QVBoxLayout()
        vol_layout = QtWidgets.QGridLayout()

        self.dur_boxes = {}
        self.vol_boxes = {}
        self.pbars = {}
        self.flowrates = {}

        for i, port in enumerate(['L', 'C', 'R']):
            # init empty dict to store volumes and params later
            self.volumes[port] = {}

            # button to start calibration
            port_button = QtWidgets.QPushButton(port)
            port_button.setObjectName(port)
            port_button.clicked.connect(self.start_calibration)
            vol_layout.addWidget(port_button, i, 0)

            # set click duration
            dur_label = QtWidgets.QLabel("Click dur (ms)")
            self.dur_boxes[port] = QtWidgets.QLineEdit(str(20))
            self.dur_boxes[port].setSizePolicy(QtWidgets.QSizePolicy.Fixed, QtWidgets.QSizePolicy.Fixed)
            self.dur_boxes[port].setValidator(QtGui.QIntValidator())
            vol_layout.addWidget(dur_label, i, 1)
            vol_layout.addWidget(self.dur_boxes[port], i, 2)

            # Divider
            divider = QtWidgets.QFrame()
            divider.setFrameShape(QtWidgets.QFrame.VLine)
            vol_layout.addWidget(divider, i, 3)

            # input dispensed volume
            vol_label = QtWidgets.QLabel("Dispensed volume (mL)")
            self.vol_boxes[port] = QtWidgets.QLineEdit()
            self.vol_boxes[port].setSizePolicy(QtWidgets.QSizePolicy.Fixed, QtWidgets.QSizePolicy.Fixed)
            self.vol_boxes[port].setObjectName(port)
            self.vol_boxes[port].setValidator(QtGui.QDoubleValidator())
            self.vol_boxes[port].textEdited.connect(self.update_volumes)
            vol_layout.addWidget(vol_label, i, 4)
            vol_layout.addWidget(self.vol_boxes[port], i, 5)

            self.pbars[port] = QtWidgets.QProgressBar()
            vol_layout.addWidget(self.pbars[port], i, 6)

            # display flow rate

            #self.flowrates[port] = QtWidgets.QLabel('?uL/ms')
            #self.flowrates[port].setSizePolicy(QtWidgets.QSizePolicy.Fixed, QtWidgets.QSizePolicy.Fixed)
            #vol_layout.addWidget(self.flowrates[port], i, 7)

        layout.addLayout(vol_layout)


        self.setLayout(layout)




    def update_volumes(self):
        """
        Store the result of a volume calibration test in :attr:`~Pilot_Ports.volumes`
        """
        port = self.sender().objectName()

        if port in self.open_params.keys():
            open_dur = self.open_params[port]['dur']
            n_clicks = self.open_params[port]['n_clicks']
            click_iti = self.open_params[port]['click_iti']
        else:
            Warning('Volume can only be updated after a calibration has been run')
            return

        vol = float(self.vol_boxes[port].text())

        self.volumes[port][open_dur] = {
            'vol': vol,
            'n_clicks': n_clicks,
            'click_iti': click_iti,
            'timestamp': datetime.datetime.now().isoformat()
        }

        # set flowrate label
        #flowrate = ((vol * 1000.0) / n_clicks) / open_dur
        #frame_geom = self.flowrates[port].frameGeometry()
        #self.flowrates[port].setMaximumHeight(frame_geom.height())


        #self.flowrates[port].setText("{} uL/ms".format(flowrate))

    def start_calibration(self):
        """
        Send the calibration test parameters to the :class:`.Pilot`

        Sends a message with a ``'CALIBRATE_PORT'`` key, which is handled by
        :meth:`.Pilot.l_cal_port`
        """
        port = self.sender().objectName()

        # stash params at the time of starting calibration
        self.open_params[port] = {
            'dur':int(self.dur_boxes[port].text()),
            'n_clicks': int(self.n_clicks.text()),
            'click_iti': int(self.interclick_interval.text())
        }

        self.pbars[port].setMaximum(self.open_params[port]['n_clicks'])
        self.pbars[port].setValue(0)

        msg = self.open_params[port]
        msg.update({'port':port})

        self.node.send(to=self.pilot, key="CALIBRATE_PORT",
                       value=msg)

    @gui_event
    def l_progress(self, value):
        """
        Value should contain

        * Pilot
        * Port
        * Current Click (click_num)

        :param value:
        :return:
        """
        self.pbars[value['port']].setValue(int(value['click_num']))





class Reassign(QtWidgets.QDialog):
    """
    A dialog that lets subjects be batch reassigned to new protocols or steps.
    """
    def __init__(self, subjects, protocols):
        """
        Args:
            subjects (dict): A dictionary that contains each subject's protocol and step, ie.::

                    {'subject_id':['protocol_name', step_int], ... }

            protocols (list): list of protocol files in the `prefs.get('PROTOCOLDIR')`.
                Not entirely sure why we don't just list them ourselves here.
        """
        super(Reassign, self).__init__()

        # FIXME: get logger in a superclass, good god.
        self.logger = init_logger(self)

        self.subjects = subjects
        self.protocols = protocols
        self.protocol_dir = prefs.get('PROTOCOLDIR')
        self.init_ui()

    def init_ui(self):
        """
        Initializes graphical elements.

        Makes a row for each subject where its protocol and step can be changed.
        """
        self.grid = QtWidgets.QGridLayout()

        self.subject_objects = {}

        for i, (subject, protocol) in enumerate(self.subjects.items()):
            subject_name = copy.deepcopy(subject)
            step = protocol[1]
            protocol = protocol[0]

            # subject label
            subject_lab = QtWidgets.QLabel(subject)

            self.subject_objects[subject] = [QtWidgets.QComboBox(), QtWidgets.QComboBox()]
            protocol_box = self.subject_objects[subject][0]
            protocol_box.setObjectName(subject_name)
            protocol_box.insertItems(0, self.protocols)
            # add blank at the end
            # protocol_box.addItem(text='')

            # set current item if subject has matching protocol
            protocol_bool = [protocol == p for p in self.protocols]
            if any(protocol_bool):
                protocol_ind = np.where(protocol_bool)[0][0]
                protocol_box.setCurrentIndex(protocol_ind)
            else:
                # set to blank
                protocol_box.setCurrentIndex(protocol_box.count()-1)

            protocol_box.currentIndexChanged.connect(self.set_protocol)

            # create & populate step box
            step_box = self.subject_objects[subject][1]
            step_box.setObjectName(subject_name)

            self.populate_steps(subject_name)

            if step:
                step_box.setCurrentIndex(step)
            step_box.currentIndexChanged.connect(self.set_step)

            # add to layout
            self.grid.addWidget(subject_lab, i%25, 0+(np.floor(i/25))*3)
            self.grid.addWidget(protocol_box, i%25, 1+(np.floor(i/25))*3)
            self.grid.addWidget(step_box, i%25, 2+(np.floor(i/25))*3)



        buttonBox = QtWidgets.QDialogButtonBox(QtWidgets.QDialogButtonBox.Ok | QtWidgets.QDialogButtonBox.Cancel)
        buttonBox.accepted.connect(self.accept)
        buttonBox.rejected.connect(self.reject)
        main_layout = QtWidgets.QVBoxLayout()
        main_layout.addLayout(self.grid)
        main_layout.addWidget(buttonBox)

        self.setLayout(main_layout)

    def populate_steps(self, subject):
        """
        When a protocol is selected, populate the selection box with the steps that can be chosen.

        Args:
            subject (str): ID of subject whose steps are being populated
        """
        protocol_box = self.subject_objects[subject][0]
        step_box = self.subject_objects[subject][1]

        while step_box.count():
            step_box.removeItem(0)

        # Load the protocol and parse its steps
        protocol_str = protocol_box.currentText()

        # if unassigned, will be the blank string (which evals False here)
        # so do nothing in that case
        if protocol_str:
            protocol_file = os.path.join(self.protocol_dir, protocol_str + '.json')
            try:
                with open(protocol_file) as protocol_file_open:
                    protocol = json.load(protocol_file_open)
            except json.decoder.JSONDecodeError:
                self.logger.exception(f'Steps could not be populated because task could not be loaded due to malformed JSON in protocol file {protocol_file}')
                return
            except Exception:
                self.logger.exception(f'Steps could not be populated due to an unknown error loading {protocol_file}. Catching and continuing to populate window')
                return


            step_list = []
            for i, s in enumerate(protocol):
                step_list.append(s['step_name'])

            step_box.insertItems(0, step_list)



    def set_protocol(self):
        """
        When the protocol is changed, stash that and call :py:meth:`.Reassign.populate_steps` .
        Returns:

        """
        subject = self.sender().objectName()
        protocol_box = self.subject_objects[subject][0]
        step_box = self.subject_objects[subject][1]

        self.subjects[subject][0] = protocol_box.currentText()
        self.subjects[subject][1] = 0

        self.populate_steps(subject)


    def set_step(self):
        """
        When the step is changed, stash that.
        """
        subject = self.sender().objectName()
        protocol_box = self.subject_objects[subject][0]
        step_box = self.subject_objects[subject][1]

        self.subjects[subject][1] = step_box.currentIndex()





class Weights(QtWidgets.QTableWidget):
    """
    A table for viewing and editing the most recent subject weights.
    """
    def __init__(self, subject_weights, subjects):
        """
        Args:
            subject_weights (list): a list of weights of the format returned by
                :py:meth:`.Subject.get_weight(baseline=True)`.
            subjects (dict): the Terminal's :py:attr:`.Terminal.subjects` dictionary of :class:`.Subject` objects.
        """
        super(Weights, self).__init__()

        self.subject_weights = subject_weights
        self.subjects = subjects # subject objects from terminal

        self.colnames = odict()
        self.colnames['subject'] = "Subject"
        self.colnames['date'] = "Date"
        self.colnames['baseline_mass'] = "Baseline"
        self.colnames['minimum_mass'] = "Minimum"
        self.colnames['start'] = 'Starting Mass'
        self.colnames['stop'] = 'Stopping Mass'

        self.setSizePolicy(QtWidgets.QSizePolicy.Expanding, QtWidgets.QSizePolicy.Expanding)

        self.init_ui()

        self.cellChanged.connect(self.set_weight)
        self.changed_cells = [] # if we change cells, store the row, column and value so terminal can update


    def init_ui(self):
        """
        Initialized graphical elements. Literally just filling a table.
        """
        # set shape (rows by cols
        self.shape = (len(self.subject_weights), len(self.colnames.keys()))
        self.setRowCount(self.shape[0])
        self.setColumnCount(self.shape[1])


        for row in range(self.shape[0]):
            for j, col in enumerate(self.colnames.keys()):
                try:
                    if col == "date":
                        format_date = datetime.datetime.strptime(self.subject_weights[row][col], '%y%m%d-%H%M%S')
                        format_date = format_date.strftime('%b %d')
                        item = QtWidgets.QTableWidgetItem(format_date)
                    elif col == "stop":
                        stop_wt = str(self.subject_weights[row][col])
                        minimum = float(self.subject_weights[row]['minimum_mass'])
                        item = QtWidgets.QTableWidgetItem(stop_wt)
                        if float(stop_wt) < minimum:
                            item.setBackground(QtGui.QColor(255,0,0))

                    else:
                        item = QtWidgets.QTableWidgetItem(str(self.subject_weights[row][col]))
                except:
                    item = QtWidgets.QTableWidgetItem(str(self.subject_weights[row][col]))
                self.setItem(row, j, item)

        # make headers
        self.setHorizontalHeaderLabels(list(self.colnames.values()))
        self.resizeColumnsToContents()
        self.updateGeometry()
        self.adjustSize()
        self.sortItems(0)


    def set_weight(self, row, column):
        """
        Updates the most recent weights in :attr:`.gui.Weights.subjects` objects.

        Note:
            Only the daily weight measurements can be changed this way - not subject name, baseline weight, etc.

        Args:
            row (int): row of table
            column (int): column of table
        """

        if column > 3: # if this is one of the daily weights
            new_val = self.item(row, column).text()
            try:
                new_val = float(new_val)
            except ValueError:
                ValueError("New value must be able to be coerced to a float! input: {}".format(new_val))
                return

            # get subject, date and column name
            subject_name = self.item(row, 0).text()
            date = self.subject_weights[row]['date']
            column_name = self.colnames.keys()[column] # recall colnames is an ordered dictionary
            self.subjects[subject_name].set_weight(date, column_name, new_val)

class Plugins(QtWidgets.QDialog):
    """
    Dialog window that allows plugins to be viewed and installed.

    Works by querying the `wiki <https://wiki.auto-pi-lot.com>`_ ,
    find anything in the category ``Autopilot Plugins`` , clone the
    related repo, and reload plugins.

    At the moment this widget is a proof of concept and will be made functional
    asap :)
    """

    def __init__(self):
        super(Plugins, self).__init__()

        self.logger = init_logger(self)
        self.plugins = {}

        self.init_ui()
        self.list_plugins()

    def init_ui(self):
        self.layout = QtWidgets.QGridLayout()

        # top combobox for selecting plugin type
        self.plugin_type = QtWidgets.QComboBox()
        self.plugin_type.addItem("Plugin Type")
        self.plugin_type.addItem('All')
        for ptype in registry.REGISTRIES:
            self.plugin_type.addItem(str(ptype.name).capitalize())
        self.plugin_type.currentIndexChanged.connect(self.select_plugin_type)

        # left panel for listing plugins
        self.plugin_list = QtWidgets.QListWidget()
        self.plugin_list.currentItemChanged.connect(self.select_plugin)
        self.plugin_details = QtWidgets.QFormLayout()

        self.plugin_list.setMinimumWidth(200)
        self.plugin_list.setMinimumHeight(600)

        self.status = QtWidgets.QLabel()
        self.download_button = QtWidgets.QPushButton('Download')
        self.download_button.setDisabled(True)

        # --------------------------------------------------
        # layout

        self.layout.addWidget(self.plugin_type, 0, 0, 1, 2)
        self.layout.addWidget(self.plugin_list, 1, 0, 1, 1)
        self.layout.addLayout(self.plugin_details, 1, 1, 1, 1)
        self.layout.addWidget(self.status, 2, 0, 1, 1)
        self.layout.addWidget(self.download_button, 2, 1, 1, 1)

        self.layout.setRowStretch(0, 1)
        self.layout.setRowStretch(1, 10)
        self.layout.setRowStretch(2, 1)

        self.setLayout(self.layout)

    def list_plugins(self):
        self.status.setText('Querying wiki for plugin list...')

        self.plugins = plugins.list_wiki_plugins()
        self.logger.info(f'got plugins: {self.plugins}')

        self.status.setText(f'Got {len(self.plugins)} plugins')

    def download_plugin(self):
        pass

    def select_plugin_type(self):
        nowtype = self.plugin_type.currentText()


        if nowtype == "Plugin Type":
            return
        elif nowtype == "All":
            plugins = self.plugins.copy()
        else:
            plugins = [plug for plug in self.plugins if plug['Is Autopilot Plugin Type'] == nowtype]

        self.logger.debug(f'showing plugin type {nowtype}, matched {plugins}')

        self.plugin_list.clear()
        for plugin in plugins:
            self.plugin_list.addItem(plugin['name'])

    def select_plugin(self):
        if self.plugin_list.currentItem() is None:
            self.download_button.setDisabled(True)
        else:
            self.download_button.setDisabled(False)

        plugin_name = self.plugin_list.currentItem().text()
        plugin = [p for p in self.plugins if p['name'] == plugin_name][0]

        while self.plugin_details.rowCount() > 0:
            self.plugin_details.removeRow(0)

        for k, v in plugin.items():
            if k == 'name':
                continue
            if isinstance(v, list):
                v = ", ".join(v)
            self.plugin_details.addRow(k, QtWidgets.QLabel(v))






#####################################################
# Custom Autopilot Qt Style
#
# class Autopilot_Style(QtGui.QPlastiqueStyle):
#
#     def __init__(self):
#         super(Autopilot_Style, self).__init__()

class Psychometric(QtWidgets.QDialog):
    """
    A Dialog to select subjects, steps, and variables to use in a psychometric curve plot.

    See :meth:`.Terminal.plot_psychometric`

    Args:
        subjects_protocols (dict): The Terminals :attr:`.Terminal.subjects_protocols` dict

    Attributes:
        plot_params (list): A list of tuples, each consisting of (subject_id, step, variable) to be given to :func:`.viz.plot_psychometric`
    """

    def __init__(self, subjects_protocols):
        super(Psychometric, self).__init__()

        self.subjects = subjects_protocols
        # self.protocols = protocols
        # self.protocol_dir = prefs.get('PROTOCOLDIR')
        self.subject_objects = {}

        self.init_ui()


    def init_ui(self):
        self.grid = QtWidgets.QGridLayout()

        # top row just has checkbox for select all
        check_all = QtWidgets.QCheckBox()
        check_all.stateChanged.connect(self.check_all)

        self.grid.addWidget(check_all, 0,0)
        self.grid.addWidget(QtWidgets.QLabel('Check All'), 0, 1)

        # identical to Reassign, above
        for i, (subject, protocol) in zip(range(len(self.subjects)), self.subjects.items()):
            subject_name = copy.deepcopy(subject)
            step = protocol[1]

            # container for each subject's GUI object
            # checkbox, step, variable
            self.subject_objects[subject] = [QtWidgets.QCheckBox(),  QtWidgets.QComboBox(), QtWidgets.QComboBox(), QtWidgets.QLineEdit()]

            # include checkbox
            checkbox = self.subject_objects[subject][0]
            checkbox.setObjectName(subject_name)
            # checkbox.stateChanged.connect(self.select_subject)
            # self.checks.append(this_checkbox)

            # subject label
            subject_lab = QtWidgets.QLabel(subject_name)

            # protocol_box = self.subject_objects[subject][0]
            # protocol_box.setObjectName(subject_name)
            # protocol_box.insertItems(0, self.protocols)
            # # set current item if subject has matching protocol
            # protocol_bool = [protocol == p for p in self.protocols]
            # if any(protocol_bool):
            #     protocol_ind = np.where(protocol_bool)[0][0]
            #     protocol_box.setCurrentIndex(protocol_ind)
            # protocol_box.currentIndexChanged.connect(self.set_protocol)
            self.populate_steps(subject_name)
            step_box = self.subject_objects[subject][1]
            step_box.setObjectName(subject_name)
            step_box.currentIndexChanged.connect(self.populate_variables)



            # variable box
            var_box = self.subject_objects[subject][2]
            var_box.setObjectName(subject_name)

            # n most recent trials
            n_trials_box = self.subject_objects[subject][3]
            # verify that an int is given
            n_trials_box.setValidator(QtGui.QIntValidator())
            n_trials_box.setText("-1")

            # set index of current step to populate variables
            step_box.setCurrentIndex(step)

            # add layout
            self.grid.addWidget(checkbox, i+1, 0)
            self.grid.addWidget(subject_lab, i+1, 1)
            self.grid.addWidget(step_box, i+1, 2)
            self.grid.addWidget(var_box, i+1, 3)
            self.grid.addWidget(n_trials_box, i+1, 4)

        # finish layout
        buttonBox = QtWidgets.QDialogButtonBox(QtWidgets.QDialogButtonBox.Ok | QtWidgets.QDialogButtonBox.Cancel)
        buttonBox.accepted.connect(self.accept)
        buttonBox.rejected.connect(self.reject)
        main_layout = QtWidgets.QVBoxLayout()
        main_layout.addLayout(self.grid)
        main_layout.addWidget(buttonBox)

        self.setLayout(main_layout)





    def populate_steps(self, subject):
        """
        When a protocol is selected, populate the selection box with the steps that can be chosen.

        Args:
            subject (str): ID of subject whose steps are being populated
        """
        # protocol_str = self.subjects[subject][0]
        step_box = self.subject_objects[subject][1]

        while step_box.count():
            step_box.removeItem(0)

        # open the subject file and use 'current' to get step names
        asub = Subject(subject)

        step_list = []
        for s in asub.current:
            step_list.append(s['step_name'])

        step_box.insertItems(0, step_list)

    def populate_variables(self):
        """
        Fill selection boxes with step and variable names
        """
        # get step number from step box

        subject = self.sender().objectName()
        step_ind = self.subject_objects[subject][1].currentIndex()

        # the variables box
        var_box = self.subject_objects[subject][2]
        while var_box.count():
            var_box.removeItem(0)

        # open the subjet's file and get a description of the data for this
        this_subject = Subject(subject)
        step_data = this_subject.get_trial_data(step=step_ind, what="variables")
        # should only have one step, so denest
        step_data = step_data[step_data.keys()[0]]

        # iterate through variables, only keeping numerics
        add_vars = []
        for col_name, col_type in step_data.items():
            if issubclass(col_type.dtype.type, np.integer) or issubclass(col_type.dtype.type, np.floating):
                add_vars.append(col_name)

        var_box.insertItems(0, add_vars)



    def check_all(self):
        """
        Toggle all checkboxes on or off
        """
        # check states to know if we're toggling everything on or off
        check_states = [objs[0].checkState() for objs in self.subject_objects.values()]

        toggle_on = True
        if all(check_states):
            toggle_on = False


        for objs in self.subject_objects.values():
            if toggle_on:
                objs[0].setCheckState(True)
            else:
                objs[0].setCheckState(False)

    @property
    def plot_params(self):
        """
        Generate parameters for plot to be passed to :func:`.viz.plot_psychometric`

        Returns:
            tuple: (subject_name, step_name, x_var_name, n_trials_back)
        """
        _plot_params = []

        for sub_name, objs in self.subject_objects.items():
            if objs[0].checkState():
                _plot_params.append((
                    sub_name,
                    objs[1].currentText(),
                    objs[2].currentText(),
                    int(objs[3].text())
                ))
        return _plot_params

class Stream_Video(QtWidgets.QDialog):
    """
    Dialogue to stream, display, and save video.

    """

    def __init__(self, pilots:dict, *args, **kwargs):
        """
        Args:
            pilots (dict): The :attr:`.Terminal.pilot_db` with the ``prefs`` of each pilot
                (given by :meth:`.Pilot.handshake`)
        """
        super(Stream_Video, self).__init__(*args, **kwargs)

        self.writer = None # type: typing.Optional['Video_Writer']
        self.writer_q = mp.Queue()
        self.writer_file = ""
        self.writing = threading.Event()
        self.writing.clear()

        self.logger = init_logger(self)

        self.pilots = pilots

        # --------------------------------------------------
        # Parse hardware devices
        # --------------------------------------------------
        self.cameras = {}
        for pilot, pilot_params in self.pilots.items():
            pilot_prefs = pilot_params.get('prefs', None)
            if pilot_prefs is None:
                self.logger.exception(f'pilot {pilot} had no prefs in its pilots_db entry')
                continue

            self.cameras[pilot] = {}

            # iterate through nested hardware dictionary, lookin for cameras
            hardware = pilot_prefs.get('HARDWARE', {'':{}})
            for hw_group, hw_items in hardware.items():
                for hw_id, hw_params in hw_items.items():
                    # if it has cameras in its type (eg. 'cameras.PiCamera')
                    # or a group that starts with cam...
                    if 'cameras' in hw_params.get('type', '') or hw_group.lower().startswith('cam'):
                        # store an abbreviated version of the name and its params for the comboboxes
                        self.cameras[pilot]['.'.join((hw_group, hw_id))] = hw_params


        self.id = f'{prefs.get("NAME")}_video'

        self.video = Video(('stream',))

        self.node = Net_Node(id=self.id,
                             upstream="T",
                             port=prefs.get('MSGPORT'),
                             listens={'CONTINUOUS':self.l_frame},
                             instance=True)

        self.layout = None # type: typing.Optional[QtWidgets.QHBoxLayout]
        self.comboboxes = {} # type: typing.Dict[str, QtWidgets.QComboBox]
        self.buttons = {} # type: typing.Dict[str, QtWidgets.QPushButton]
        self.cam_info = {} # type: typing.Dict[str, typing.Union[QtWidgets.QFormLayout, QtWidgets.QLabel]]

        self._streaming_pilot = '' # keep reference to ID of pilot that was started if combobox values change while streaming
        self._streaming_cam_id = ''

        self.init_ui()
        self.show()

    def init_ui(self):
        self.layout = QtWidgets.QHBoxLayout()

        self.layout.addWidget(self.video,3)

        # --------------------------------------------------
        # Controls layout on right - comboboxes and buttons
        # --------------------------------------------------
        self.button_layout = QtWidgets.QVBoxLayout()

        # combobox to select pilot
        self.comboboxes['pilot'] = QtWidgets.QComboBox()
        self.comboboxes['pilot'].addItem('Select Pilot...')
        for pilot in sorted(self.pilots.keys()):
            self.comboboxes['pilot'].addItem(pilot)
        self.comboboxes['pilot'].currentIndexChanged.connect(self.populate_cameras)

        # and to select camera device
        self.comboboxes['camera'] = QtWidgets.QComboBox()
        self.comboboxes['camera'].addItem('Select Camera...')
        self.comboboxes['camera'].currentIndexChanged.connect(self.camera_selected)

        # buttons to control video
        self.buttons['start'] = QtWidgets.QPushButton('Start Streaming')
        self.buttons['start'].setCheckable(True)
        self.buttons['start'].setChecked(False)
        self.buttons['start'].setDisabled(True)
        self.buttons['start'].toggled.connect(self.toggle_start)

        # save button to start saving frames
        self.buttons['write'] = QtWidgets.QPushButton('Write Video...')
        self.buttons['write'].setCheckable(True)
        self.buttons['write'].setChecked(False)
        self.buttons['write'].setDisabled(True)
        self.buttons['write'].toggled.connect(self.write_video)

        # Infobox to display camera params
        self.cam_info['label'] = QtWidgets.QLabel()
        self.cam_info['form'] = QtWidgets.QFormLayout()

        # --------------------------------------------------
        # add to button layout
        self.button_layout.addWidget(self.comboboxes['pilot'])
        self.button_layout.addWidget(self.comboboxes['camera'])
        self.button_layout.addWidget(self.buttons['start'])
        self.button_layout.addWidget(self.buttons['write'])
        self.button_layout.addWidget(self.cam_info['label'])
        self.button_layout.addLayout(self.cam_info['form'])
        self.button_layout.addStretch(1)

        self.layout.addLayout(self.button_layout, 1)
        self.setLayout(self.layout)

    @property
    def current_pilot(self) -> str:
        return self.comboboxes['pilot'].currentText()

    @property
    def current_camera(self) -> str:
        return self.comboboxes['camera'].currentText()

    def populate_cameras(self):
        current_pilot = self.current_pilot
        self.comboboxes['camera'].clear()
        self._clear_info()
        self.buttons['start'].setChecked(False)
        self.buttons['start'].setDisabled(True)
        self.buttons['write'].setChecked(False)
        self.buttons['write'].setDisabled(True)


        # ignore placeholder text
        if current_pilot in self.cameras.keys():
            self.comboboxes['camera'].addItem('Select Camera...')
            for cam_name in sorted(self.cameras[current_pilot].keys()):
                self.comboboxes['camera'].addItem(cam_name)
        else:
            self.comboboxes['camera'].addItem('No Camera Configured!')



    def camera_selected(self):
        current_pilot = self.current_pilot
        current_camera = self.current_camera

        if current_pilot in self.cameras.keys() and \
                current_camera in self.cameras[current_pilot].keys():
            self.cam_info['label'].setText(current_camera)
            for param_name, param_val in self.cameras[current_pilot][current_camera].items():
                self.cam_info['form'].addRow(param_name, QtWidgets.QLabel(str(param_val)))

            self.buttons['start'].setDisabled(False)

    def toggle_start(self):
        if self.buttons['start'].isChecked():
            # starting!!
            self.comboboxes['pilot'].setDisabled(True)
            self.comboboxes['camera'].setDisabled(True)
            self.buttons['write'].setDisabled(False)
            self._streaming_cam_id = self.current_camera.split('.')[-1]
            self.buttons['start'].setText('Streaming...')
            self.node.send(to=self.current_pilot, key="STREAM_VIDEO",
                           value={
                               'starting': True,
                               'camera': self.current_camera,
                               'stream_to': self.id
                           })
        else:
            self.node.send(to=self.current_pilot, key="STREAM_VIDEO",
                           value={
                               'starting': False,
                               'camera': self.current_camera,
                               'stream_to': self.id
                           })

            if self.buttons['write'].isChecked():
                self.buttons['start'].setDisabled(True)
                self.buttons['write'].toggle()
                while not self.buttons['write'].isEnabled():
                    time.sleep(0.001)
                self.buttons['start'].setDisabled(False)

            self.comboboxes['pilot'].setDisabled(False)
            self.comboboxes['camera'].setDisabled(False)
            self.buttons['write'].setDisabled(True)
            self.buttons['start'].setText('Start Streaming')



    def write_video(self):
        # import here so only import when this particular widget is used.
        # (until we refactor GUI objects)
        from autopilot.hardware.cameras import Video_Writer

        if self.buttons['write'].isChecked():
            if self.writer is None:
                self.writer_file, _ = QtWidgets.QFileDialog.getSaveFileName(
                    self, "Select Output Video Location",
                    prefs.get("DATADIR"),
                    "Video File (*.mp4)"
                )

                # remake queue just in case
                self.writer_q = mp.Queue()

                # try to get fps
                try:
                    fps = int(self.cameras[self.current_pilot][self.current_camera]['fps'])
                except KeyError:
                    self.logger.warning('Camera does not have an "fps" parameter, using 30')
                    fps = 30

                self.writer = Video_Writer(
                    q = self.writer_q,
                    path = self.writer_file,
                    fps=fps,
                    timestamps=True,
                    blosc=False
                )
                self.writer.start()
                self.writing.set()
                self.buttons['write'].setText('Writing')
        else:
            if self.writer is not None:
                self.writing.clear()
                self.writer_q.put('END')

                self.logger.info('Waiting for writer to finish...')
                self.buttons['write'].setDisabled(True)
                while not self.writer_q.empty():
                    self.buttons['write'].setText(f'Writer finishing {self.writer_q.qsize()} frames')
                    time.sleep(0.2)

                # give the writer an additional second if it needs it
                self.writer.join(3)

                if self.writer.exitcode is None:
                    # ask if we want to wait
                    waitforit = pop_dialog(
                        'Wait for writer?',
                        details="Writer isn't finished but queue is empty, wait for it to finish? Otherwise we'll try to terminate it",
                        msg_type='question',
                        buttons=('Ok', 'Abort')
                    )
                    print(waitforit)

                    if waitforit == True:
                        start_time = time.time()
                        while self.writer.exitcode is None:
                            waited = time.time() - start_time
                            self.buttons['write'].setText(f'Waiting for Writer ({waited:.1f})')
                            self.writer.join(0.1)

                    else:
                        self.logger.exception("Had to terminate Video Writer!")
                        self.writer.terminate()

                self.writer = None

                self.buttons['write'].setText("Write Video...")
                self.buttons['write'].setDisabled(False)

    def _clear_info(self):
        self.cam_info['label'].setText('')
        while self.cam_info['form'].count():
            child = self.cam_info['form'].takeAt(0)
            if child.widget():
                child.widget().deleteLater()


    def l_frame(self, value):
        self.video.update_frame('stream', value[self._streaming_cam_id])
        if self.writing.is_set():
            self.writer_q.put_nowait((value['timestamp'],
                                      value[self._streaming_cam_id]))

    def closeEvent(self, arg__1:QtGui.QCloseEvent):

        if self.buttons['start'].isChecked():
            self.buttons['start'].toggle()
            # this will also stop the writer
            max_wait = 10
            waited = 0
            while not self.buttons['start'].isEnabled() and waited < max_wait:
                time.sleep(1)
                waited += 1

        super(Stream_Video, self).closeEvent(arg__1)


def pop_dialog(message:str,
               details:str="",
               buttons:tuple=("Ok",),
               modality:str="nonmodal",
               msg_type:str="info",) -> QtWidgets.QMessageBox:
    """Convenience function to pop a :class:`.QtGui.QDialog window to display a message.

    .. note::

        This function does *not* call `.exec_` on the dialog so that it can be managed by the caller.

    Examples:
        box = pop_dialog(
            message='Hey what up',
            details='i got something to tell you',
            buttons = ('Ok', 'Cancel'))
        ret = box.exec_()
        if ret == box.Ok:
            print("user answered 'Ok'")
        else:
            print("user answered 'Cancel'")

    Args:
        message (str): message to be displayed
        details (str): Additional detailed to be added to the displayed message
        buttons (list): A list specifying which :class:`.QtWidgets.QMessageBox.StandardButton` s to display. Use a string matching the button name, eg. "Ok" gives :class:`.QtWidgets.QMessageBox.Ok`

            The full list of available buttons is::

                ['NoButton', 'Ok', 'Save', 'SaveAll', 'Open', 'Yes', 'YesToAll',
                 'No', 'NoToAll', 'Abort', 'Retry', 'Ignore', 'Close', 'Cancel',
                 'Discard', 'Help', 'Apply', 'Reset', 'RestoreDefaults',
                 'FirstButton', 'LastButton', 'YesAll', 'NoAll', 'Default',
                 'Escape', 'FlagMask', 'ButtonMask']

        modality (str): Window modality to use, one of "modal", "nonmodal" (default). Modal windows block nonmodal windows don't.
        msg_type (str): "info" (default), "question", "warning", or "error" to use :meth:`.QtGui.QMessageBox.information`,
            :meth:`.QtGui.QMessageBox.question`, :meth:`.QtGui.QMessageBox.warning`, or :meth:`.QtGui.QMessageBox.error`,
            respectively

    Returns:
        QtWidgets.QMessageBox
    """

    msgBox = QtWidgets.QMessageBox()

    # set text
    msgBox.setText(message)
    if details:
        msgBox.setInformativeText(details)

    # add buttons
    button_objs = [getattr(QtWidgets.QMessageBox, button) for button in buttons]
    # bitwise or to add them to the dialog box
    # https://www.geeksforgeeks.org/python-bitwise-or-among-list-elements/
    bitwise_buttons = reduce(ior, button_objs)
    msgBox.setStandardButtons(bitwise_buttons)

    if "Ok" in buttons:
        msgBox.setDefaultButton(QtWidgets.QMessageBox.Ok)

    icon = _MAPS['dialog']['icon'].get(msg_type, None)
    if icon is not None:
        msgBox.setIcon(icon)

    modality = _MAPS['dialog']['modality'].get(modality, None)
    if modality is not None:
        msgBox.setWindowModality(modality)

    return msgBox<|MERGE_RESOLUTION|>--- conflicted
+++ resolved
@@ -35,38 +35,16 @@
 from functools import reduce
 
 # adding autopilot parent directory to path
-<<<<<<< HEAD
-from autopilot.core.subject import Subject
+import autopilot
+from autopilot.data.subject import Subject
 from autopilot import prefs
 from autopilot.gui import _MAPS
 from autopilot.gui.gui import gui_event
-=======
-import autopilot
-from autopilot.data.subject import Subject
-from autopilot import prefs
->>>>>>> b6b9d2fa
 from autopilot.networking import Net_Node
 from autopilot.core.plots import Video
 from autopilot.core.loggers import init_logger
 from autopilot.utils import plugins, registry
 
-<<<<<<< HEAD
-=======
-_MAPS = {
-    'dialog': {
-        'icon': {
-            'info': QtWidgets.QMessageBox.Information,
-            'question': QtWidgets.QMessageBox.Question,
-            'warning': QtWidgets.QMessageBox.Warning,
-            'error': QtWidgets.QMessageBox.Critical
-        },
-        'modality': {
-            'modal': QtCore.Qt.NonModal,
-            'nonmodal': QtCore.Qt.WindowModal
-        }
-    }
-}
->>>>>>> b6b9d2fa
 """
 Maps of shorthand names for objects to the objects themselves.
 
@@ -74,250 +52,6 @@
 """
 
 
-<<<<<<< HEAD
-=======
-def gui_event(fn):
-    """
-    Wrapper/decorator around an event that posts GUI events back to the main
-    thread that our window is running in.
-
-    Args:
-        fn (callable): a function that does something to the GUI
-    """
-    @wraps(fn)
-    def wrapper_gui_event(*args, **kwargs):
-        """
-
-        Args:
-            *args ():
-            **kwargs ():
-        """
-        QtCore.QCoreApplication.postEvent(get_invoker(), InvokeEvent(fn, *args, **kwargs))
-    return wrapper_gui_event
-
-
-class Control_Panel(QtWidgets.QWidget):
-    """A :class:`QtWidgets.QWidget` that contains the controls for all pilots.
-
-    Args:
-        subjects (dict): See :py:attr:`.Control_Panel.subjects`
-        start_fn (:py:meth:`~autopilot.core.terminal.Terminal.toggle_start`): the Terminal's
-            toggle_start function, propagated down to each :class:`~core.gui.Pilot_Button`
-        pilots: Usually the Terminal's :py:attr:`~.Terminal.pilots` dict. If not passed,
-            will try to load :py:attr:`.params.PILOT_DB`
-
-    Attributes:
-        subjects (dict): A dictionary with subject ID's as keys and
-                :class:`data.subject.Subject` objects as values. Shared with the
-                Terminal object to manage access conflicts.
-        start_fn (:py:meth:`~autopilot.core.terminal.Terminal.toggle_start`): See :py:attr:`.Control_Panel.start_fn`
-        pilots (dict): A dictionary with pilot ID's as keys and nested dictionaries
-                    containing subjects, IP, etc. as values
-        subject_lists (dict): A dict mapping subject ID to :py:class:`.subject_List`
-        layout (:py:class:`~QtWidgets.QGridLayout`): Layout grid for widget
-        panels (dict): A dict mapping pilot name to the relevant :py:class:`.Pilot_Panel`
-
-    Specifically, for each pilot, it contains
-
-    * one :class:`subject_List`: A list of the subjects that run in each pilot.
-    * one :class:`Pilot_Panel`: A set of button controls for starting/stopping behavior
-
-    This class should not be instantiated outside the context of a
-    :py:class:`~.terminal.Terminal` object, as they share the :py:attr:`.subjects` dictionary.
-
-    """
-    # Hosts two nested tab widgets to select pilot and subject,
-    # set params, run subjects, etc.
-
-    def __init__(self, subjects, start_fn, ping_fn, pilots):
-        """
-
-        """
-        super(Control_Panel, self).__init__()
-
-        self.logger = init_logger(self)
-
-        # We share a dict of subject objects with the main Terminal class to avoid access conflicts
-        self.subjects = subjects
-
-        # We get the Terminal's send_message function so we can communicate directly from here
-        self.start_fn = start_fn
-        self.ping_fn = ping_fn
-        self.pilots = pilots
-
-
-        # Make dict to store handles to subjects lists
-        self.subject_lists = {}
-        self.panels = {}
-
-        # Set layout for whole widget
-        self.layout = QtWidgets.QGridLayout()
-        self.layout.setContentsMargins(0,0,0,0)
-        self.layout.setSpacing(0)
-        self.setLayout(self.layout)
-
-        self.init_ui()
-
-        # self.setSizePolicy(QtWidgets.QSizePolicy.Maximum,QtWidgets.QSizePolicy.Maximum)
-        self.setSizePolicy(QtWidgets.QSizePolicy.Expanding,QtWidgets.QSizePolicy.Expanding)
-
-        self.setStyleSheet(styles.CONTROL_PANEL)
-
-    def init_ui(self):
-        """
-        Called on init, creates the UI components.
-
-        Specifically, for each pilot in :py:attr:`.pilots`,
-        make a :class:`subject_List`: and :class:`Pilot_Panel`:,
-        set size policies and connect Qt signals.
-        """
-        self.layout.setColumnStretch(0, 2)
-        self.layout.setColumnStretch(1, 2)
-
-        for pilot_id, pilot_params in self.pilots.items():
-            self.add_pilot(pilot_id, pilot_params.get('subjects', []))
-
-    @gui_event
-    def add_pilot(self, pilot_id:str, subjects:typing.Optional[list]=None):
-        """
-        Add a :class:`.Pilot_Panel` for a new pilot, and populate a :class:`.Subject_List` for it
-        Args:
-         pilot_id (str): ID of new pilot
-         subjects (list): Optional, list of any subjects that the pilot has.
-        Returns:
-        """
-        if subjects is None:
-            subjects = []
-
-        # Make a list of subjects
-        subject_list = Subject_List(subjects, drop_fn=self.update_db)
-        subject_list.setSizePolicy(QtWidgets.QSizePolicy.Expanding, QtWidgets.QSizePolicy.Expanding)
-        # subject_list.itemDoubleClicked.connect(self.edit_params)
-        self.subject_lists[pilot_id] = subject_list
-
-        # Make a panel for pilot control
-        pilot_panel = Pilot_Panel(pilot_id, subject_list, self.start_fn, self.ping_fn, self.create_subject)
-        pilot_panel.setFixedWidth(150)
-        self.panels[pilot_id] = pilot_panel
-
-        row_idx = self.layout.rowCount()
-
-        self.layout.addWidget(pilot_panel, row_idx, 1, 1, 1)
-        self.layout.addWidget(subject_list, row_idx, 2, 1, 1)
-
-    def create_subject(self, pilot):
-        """
-        Becomes :py:attr:`.Pilot_Panel.create_fn`.
-        Opens a :py:class:`.New_Subject_Wizard` to create a new subject file and assign protocol.
-        Finally, adds the new subject to the :py:attr:`~.Control_Panel.pilots` database and updates it.
-
-        Args:
-            pilot (str): Pilot name passed from :py:class:`.Pilot_Panel`, added to the created Subject object.
-        """
-        new_subject_wizard = New_Subject_Wizard()
-        new_subject_wizard.exec_()
-
-        # If the wizard completed successfully, get its values
-        if new_subject_wizard.result() == 1:
-
-            biography_vals = new_subject_wizard.bio_tab.values
-            self.logger.debug(f'subject wizard exited with 1, got biography vals {biography_vals}')
-            # TODO: Make a "session" history table that stashes pilot, git hash, step, etc. for each session - subjects might run on different pilots
-            biography_vals['pilot'] = pilot
-
-            # Make a new subject object, make it temporary because we want to close it
-            subject_obj = Subject(biography_vals['id'], new=True,
-                                biography=biography_vals)
-            self.subjects[biography_vals['id']] = subject_obj
-
-            # If a protocol was selected in the subject wizard, assign it.
-            try:
-                protocol_vals = new_subject_wizard.task_tab.values
-                if 'protocol' in protocol_vals.keys() and 'step' in protocol_vals.keys():
-                    protocol_file = os.path.join(prefs.get('PROTOCOLDIR'), protocol_vals['protocol'] + '.json')
-                    subject_obj.assign_protocol(protocol_file, int(protocol_vals['step']))
-                    self.logger.debug(f'assigned protocol with {protocol_vals}')
-                else:
-                    self.logger.warning(f'protocol couldnt be assigned, no step and protocol keys in protocol_vals.\ngot protocol_vals: {protocol_vals}')
-            except Exception as e:
-                self.logger.exception(f'exception when assigning protocol, continuing subject creation. \n{e}')
-                # the wizard couldn't find the protocol dir, so no task tab was made
-                # or no task was assigned
-
-            # Add subject to pilots dict, update it and our tabs
-            self.pilots[pilot]['subjects'].append(biography_vals['id'])
-            self.subject_lists[pilot].addItem(biography_vals['id'])
-            self.update_db()
-
-    # TODO: fix this
-    # def edit_params(self, item):
-    #     """
-    #     Args:
-    #         item:
-    #     """
-    #     # edit a subject's task parameters, called when subject double-clicked
-    #     subject = item.text()
-    #     if subject not in self.subjects.keys():
-    #         self.subjects[subject] = Subject(subject)
-    #
-    #     if '/current' not in self.subjects[subject].h5f:
-    #         Warning("Subject {} has no protocol!".format(subject))
-    #         return
-    #
-    #     protocol = self.subjects[subject].current
-    #     step = self.subjects[subject].step
-    #
-    #     protocol_edit = Protocol_Parameters_Dialogue(protocol, step)
-    #     protocol_edit.exec_()
-    #
-    #     if protocol_edit.result() == 1:
-    #         param_changes = protocol_edit.step_changes
-    #         # iterate through steps, checking for changes
-    #         for i, step_changes in enumerate(param_changes):
-    #             # if there are any changes to this step, stash them
-    #             if step_changes:
-    #                 for k, v in step_changes.items():
-    #                     self.subjects[subject].update_history('param', k, v, step=i)
-    #
-    #
-
-    def update_db(self, pilots:typing.Optional[dict]=None, **kwargs):
-        """
-        Gathers any changes in :class:`Subject_List` s and dumps :py:attr:`.pilots` to :py:attr:`.prefs.get('PILOT_DB')`
-
-        Args:
-            kwargs: Create new pilots by passing a dictionary with the structure
-
-                `new={'pilot_name':'pilot_values'}`
-
-                where `'pilot_values'` can be nothing, a list of subjects,
-                or any other information included in the pilot db
-        """
-        # if we were given a new pilot, add it
-        if 'new' in kwargs.keys():
-            for pilot, value in kwargs['new'].items():
-                self.pilots[pilot] = value
-
-        if pilots is None:
-            pilots = self.pilots.copy()
-
-        # gather subjects from lists
-        for pilot, mlist in self.subject_lists.items():
-            subjects = []
-            for i in range(mlist.count()):
-                subjects.append(mlist.item(i).text())
-
-            pilots[pilot]['subjects'] = subjects
-
-        # strip any state that's been stored
-        for p, val in pilots.items():
-            if 'state' in val.keys():
-                del val['state']
-
-        with open(prefs.get('PILOT_DB'), 'w') as pilot_file:
-            json.dump(self.pilots, pilot_file, indent=4, separators=(',', ': '))
-
->>>>>>> b6b9d2fa
 ####################################
 # Control Panel Widgets
 ###################################
@@ -329,1028 +63,6 @@
 
 # TODO: Change these classes to use the update params windows
 
-<<<<<<< HEAD
-=======
-class New_Subject_Wizard(QtWidgets.QDialog):
-    """
-    A popup that prompts you to define variables for a new :class:`.subject.Subject` object
-
-    Called by :py:meth:`.Control_Panel.create_subject` , which handles actually creating
-    the subject file and updating the :py:attr:`.Terminal.pilots` dict and file.
-
-    Contains two tabs
-    - :class:`~.New_Subject_Wizard.Biography_Tab` - to set basic biographical information about a subject
-    - :class:`~.New_Subject_Wizard.Task_Tab` - to set the protocol and step to start the subject on
-
-    Attributes:
-        protocol_dir (str): A full path to where protocols are stored,
-            received from :py:const:`.prefs.get('PROTOCOLDIR')`
-        bio_tab (:class:`~.New_Subject_Wizard.Biography_Tab`): Sub-object to set and store biographical variables
-        task_tab (:class:`~.New_Subject_Wizard.Task_Tab`): Sub-object to set and store protocol and step assignment
-    """
-
-    def __init__(self):
-        QtWidgets.QDialog.__init__(self)
-
-        self.protocol_dir = prefs.get('PROTOCOLDIR')
-
-        tabWidget = QtWidgets.QTabWidget()
-
-        self.bio_tab = self.Biography_Tab()
-        tabWidget.addTab(self.bio_tab, "Biography")
-
-        if self.protocol_dir:
-            self.task_tab = self.Task_Tab()
-            tabWidget.addTab(self.task_tab, "Protocol")
-
-        buttonBox = QtWidgets.QDialogButtonBox(QtWidgets.QDialogButtonBox.Ok | QtWidgets.QDialogButtonBox.Cancel)
-        buttonBox.accepted.connect(self.accept)
-        buttonBox.rejected.connect(self.reject)
-
-        mainLayout = QtWidgets.QVBoxLayout()
-        mainLayout.addWidget(tabWidget)
-        mainLayout.addWidget(buttonBox)
-        self.setLayout(mainLayout)
-
-        self.setWindowTitle("Setup New Subject")
-
-    class Biography_Tab(QtWidgets.QWidget):
-        """
-        A widget that allows defining basic biographical attributes about a subject
-
-        Creates a set of widgets connected to :py:meth:`~.Biography_Tab.update_return_dict` that stores the parameters.
-
-        Warning:
-            The below attributes are **not** the object attributes, but are descriptions of the parameters
-            available in the values dictionary. The attributes themselves are PySide Widgets that set the values.
-
-        Attributes:
-            id (str): A Subject's ID or name
-            start_date (str): The date the subject started the task. Automatically filled by
-                :py:meth:`datetime.date.today().isoformat()`
-            blmass (float): The subject's baseline mass
-            minmass_pct (int): The percentage of baseline mass that a water restricted subject is allowed to reach
-            minmass (float): The subject's minimum mass, automatically calculated `blmass * (minmass_pct / 100.)`
-            genotype (str): A string describing the subject's genotype
-            expt (str): A tag to describe what experiment this subject is a part of
-        """
-        def __init__(self):
-            QtWidgets.QWidget.__init__(self)
-
-            # Input Labels
-            ID_label = QtWidgets.QLabel("ID:")
-            start_label = QtWidgets.QLabel("Start Date:")
-            blmass_label = QtWidgets.QLabel("Baseline Mass:")
-            minmasspct_label = QtWidgets.QLabel("% of Baseline Mass:")
-            minmass_label = QtWidgets.QLabel("Minimum Mass:")
-            genotype_label = QtWidgets.QLabel("Genotype:")
-            expt_label = QtWidgets.QLabel("Experiment Tag:")
-
-            # Input widgets
-            self.id = QtWidgets.QLineEdit()
-            self.start_date = QtWidgets.QLineEdit(datetime.date.today().isoformat())
-            self.blmass = QtWidgets.QLineEdit()
-            self.blmass.setValidator(QtGui.QDoubleValidator(0.0, 30.0, 1, self.blmass))
-            self.minmass_pct = QtWidgets.QSpinBox()
-            self.minmass_pct.setRange(0,100)
-            self.minmass_pct.setSingleStep(5)
-            self.minmass_pct.setSuffix('%')
-            self.minmass_pct.setValue(80)
-            self.minmass = QtWidgets.QLineEdit()
-            self.minmass.setValidator(QtGui.QDoubleValidator(0.0, 30.0, 1, self.minmass))
-            self.genotype = QtWidgets.QLineEdit()
-            self.expt     = QtWidgets.QLineEdit()
-
-            # Set return dictionary signals
-            self.id.editingFinished.connect(lambda: self.update_return_dict('id', self.id.text()))
-            self.start_date.editingFinished.connect(lambda: self.update_return_dict('start_date', self.start_date.text()))
-            self.blmass.editingFinished.connect(lambda: self.update_return_dict('baseline_mass', self.blmass.text()))
-            self.minmass.editingFinished.connect(lambda: self.update_return_dict('min_mass', self.minmass.text()))
-            self.genotype.editingFinished.connect(lambda: self.update_return_dict('genotype', self.genotype.text()))
-            self.expt.editingFinished.connect(lambda: self.update_return_dict('experiment', self.expt.text()))
-
-            # Set update minmass signals
-            self.blmass.editingFinished.connect(self.calc_minmass)
-            self.minmass_pct.valueChanged.connect(self.calc_minmass)
-
-            # Setup Layout
-            mainLayout = QtWidgets.QVBoxLayout()
-            mainLayout.addWidget(ID_label)
-            mainLayout.addWidget(self.id)
-            mainLayout.addWidget(start_label)
-            mainLayout.addWidget(self.start_date)
-            mainLayout.addWidget(blmass_label)
-            mainLayout.addWidget(self.blmass)
-            mainLayout.addWidget(minmasspct_label)
-            mainLayout.addWidget(self.minmass_pct)
-            mainLayout.addWidget(minmass_label)
-            mainLayout.addWidget(self.minmass)
-            mainLayout.addWidget(genotype_label)
-            mainLayout.addWidget(self.genotype)
-            mainLayout.addWidget(expt_label)
-            mainLayout.addWidget(self.expt)
-            mainLayout.addStretch(1)
-
-            self.setLayout(mainLayout)
-
-            # Dictionary to return values
-            self.values = {}
-
-        def update_return_dict(self, key, val):
-            """
-            Called by lambda functions by the widgets, eg.::
-
-                self.id.editingFinished.connect(lambda: self.update_return_dict('id', self.id.text()))
-
-            Args:
-                key (str): The key of the value being stored
-                val: The value being stored.
-            """
-            self.values[key] = val
-            # When values changed, update return dict
-
-        def calc_minmass(self):
-            """
-            Calculates the minimum mass for a subject based on its baseline mass
-            and the allowable percentage of that baseline
-            """
-            # minimum mass automatically from % and baseline
-            baseline = float(self.blmass.text())
-            pct = float(self.minmass_pct.text()[:-1])/100
-            self.minmass.setText(str(baseline*pct))
-
-    class Task_Tab(QtWidgets.QWidget):
-        """
-        A tab for selecting a task and step to assign to the subject.
-
-        Reads available tasks from `prefs.get('PROTOCOLDIR')` , lists them, and
-        creates a spinbox to select from the available steps.
-
-        Warning:
-            Like :class:`.Biography_Tab` , these are not the actual instance attributes.
-            Values are stored in a `values` dictionary.
-
-        """
-        def __init__(self):
-            QtWidgets.QWidget.__init__(self)
-
-            self.protocol_dir = prefs.get('PROTOCOLDIR')
-
-            topLabel = QtWidgets.QLabel("Protocols:")
-
-            # List available protocols
-            protocol_list = os.listdir(self.protocol_dir)
-            protocol_list = [os.path.splitext(p)[0] for p in protocol_list]
-
-            self.protocol_listbox = QtWidgets.QListWidget()
-            self.protocol_listbox.insertItems(0, protocol_list)
-            self.protocol_listbox.currentItemChanged.connect(self.protocol_changed)
-
-            # Make Step combobox
-            self.step_selection = QtWidgets.QComboBox()
-            self.step_selection.currentIndexChanged.connect(self.step_changed)
-
-            layout = QtWidgets.QVBoxLayout()
-            layout.addWidget(topLabel)
-            layout.addWidget(self.protocol_listbox)
-            layout.addWidget(self.step_selection)
-
-            self.setLayout(layout)
-
-            # Dict to return values
-            self.values = {}
-
-        def update_step_box(self):
-            """
-            Clears any steps that might be in the step selection box,
-            loads the protocol file and repopulates it.
-            """
-            # Clear box
-            while self.step_selection.count():
-                self.step_selection.removeItem(0)
-
-            # Load the protocol and parse its steps
-            protocol_str = self.protocol_listbox.currentItem().text()
-            protocol_file = os.path.join(self.protocol_dir,protocol_str + '.json')
-            with open(protocol_file) as protocol_file_open:
-                protocol = json.load(protocol_file_open)
-
-            step_list = []
-            self.step_ind   = {}
-            for i, s in enumerate(protocol):
-                step_list.append(s['step_name'])
-                self.step_ind[s['step_name']] = i
-
-            self.step_selection.insertItems(0, step_list)
-            self.step_selection.setCurrentIndex(0)
-
-        def protocol_changed(self):
-            """
-            When the protocol is changed, save the value and call :py:meth:`.update_step_box`.
-            """
-            self.values['protocol'] = self.protocol_listbox.currentItem().text()
-            self.update_step_box()
-
-        def step_changed(self):
-            """
-            When the step is changed, save it.
-            """
-            current_step = self.step_selection.currentText()
-            # Check that we have selected a step...
-            if current_step != '':
-                self.values['step'] = self.step_ind[current_step]
-
-
-class Protocol_Wizard(QtWidgets.QDialog):
-    """
-    A dialog window to create a new protocol.
-
-    Warning:
-        This is a heavily overloaded class, and will be split into separate objects
-        to handle parameters separately. For now this is what we got though and it works.
-
-    Protocols are collections of multiple tasks (steps)
-    with some graduation criterion for moving between them.
-
-    This widget is composed of three windows:
-
-    * **left**: possible task types from :func:`autopilot.get_task()`
-    * **center**: current steps in task
-    * **right**: :class:`.Parameters` for currently selected step.
-
-    The parameters that are used are of the form used by :py:attr:`.Task.PARAMS`
-    (see :py:attr:`.Nafc.PARAMS` for an example).
-
-    TODO:
-        Make specific parameter class so this definition is less squishy
-
-    its general structure is::
-
-        {'parameter_key': {'tag':'Human Readable Name',
-                           'type':'param_type'}}
-
-    while some parameter types have extra items, eg.::
-
-        {'list_param': {'tag':'Select from a List of Parameters',
-                        'type': 'list',
-                        'values': {'First Option':0, 'Second Option':1}}
-
-    where k:v pairs are still used with lists to allow parameter values (0, 1) be human readable.
-
-    The available types include:
-
-    * **int** - integer
-    * **float** - floating point number
-    * **bool** - boolean boolbox
-    * **list** - a list of `values` to choose from
-    * **sounds** - a :class:`.Sound_Widget` that allows sounds to be defined.
-    * **graduation** - a :class:`.Graduation_Widget` that allows graduation criteria to be defined
-
-    Attributes:
-        task_list (:class:`QtWidgets.QListWidget`): The leftmost window, lists available tasks
-        step_list (:class:`QtWidgets.QListWidget`): The center window, lists tasks currently in protocol
-        param_layout (:class:`QtWidgets.QFormLayout`): The right window, allows changing available
-            parameters for currently selected step.
-        steps (list): A list of dictionaries defining the protocol.
-
-    """
-    def __init__(self):
-        QtWidgets.QDialog.__init__(self)
-
-        # Left Task List/Add Step Box
-        addstep_label = QtWidgets.QLabel("Add Step")
-        addstep_label.setFixedHeight(40)
-        self.task_list = QtWidgets.QListWidget()
-        self.task_list.insertItems(0, autopilot.get_names('task'))
-        self.add_button = QtWidgets.QPushButton("+")
-        self.add_button.setFixedHeight(40)
-        self.add_button.clicked.connect(self.add_step)
-
-        addstep_layout = QtWidgets.QVBoxLayout()
-        addstep_layout.addWidget(addstep_label)
-        addstep_layout.addWidget(self.task_list)
-        addstep_layout.addWidget(self.add_button)
-
-        # Center Step List Box
-        steplist_label = QtWidgets.QLabel("Step List")
-        steplist_label.setFixedHeight(40)
-        self.step_list = QtWidgets.QListWidget()
-        self.step_list.setDragDropMode(QtWidgets.QAbstractItemView.InternalMove)
-        self.step_list.selectionMode = QtWidgets.QAbstractItemView.SingleSelection
-        self.step_list.itemSelectionChanged.connect(self.populate_params)
-        self.list_model = self.step_list.model()
-        self.list_model.rowsMoved.connect(self.reorder_steps)
-        self.remove_step_button = QtWidgets.QPushButton('-')
-        self.remove_step_button.setFixedHeight(40)
-        self.remove_step_button.clicked.connect(self.remove_step)
-
-        steplist_layout = QtWidgets.QVBoxLayout()
-        steplist_layout.addWidget(steplist_label)
-        steplist_layout.addWidget(self.step_list)
-        steplist_layout.addWidget(self.remove_step_button)
-
-        # Right Parameter Definition Window
-        param_label = QtWidgets.QLabel("Step Parameters")
-        param_label.setFixedHeight(40)
-        self.param_layout = QtWidgets.QFormLayout()
-        param_frame = QtWidgets.QFrame()
-        param_frame.setLayout(self.param_layout)
-
-        param_box_layout = QtWidgets.QVBoxLayout()
-        param_box_layout.addWidget(param_label)
-        param_box_layout.addWidget(param_frame)
-
-        # Main Layout
-        frame_layout = QtWidgets.QHBoxLayout()
-        frame_layout.addLayout(addstep_layout, stretch=1)
-        frame_layout.addLayout(steplist_layout, stretch=1)
-        frame_layout.addLayout(param_box_layout, stretch=3)
-
-        buttonBox = QtWidgets.QDialogButtonBox(QtWidgets.QDialogButtonBox.Ok | QtWidgets.QDialogButtonBox.Cancel)
-        buttonBox.accepted.connect(self.accept)
-        buttonBox.rejected.connect(self.reject)
-
-        main_layout = QtWidgets.QVBoxLayout()
-        main_layout.addLayout(frame_layout)
-        main_layout.addWidget(buttonBox)
-
-        self.setLayout(main_layout)
-        self.setWindowTitle("Make New Protocol")
-
-        # List to store dicts of steps and params
-        self.steps = []
-
-    def add_step(self):
-        """
-        Loads `PARAMS` from task object, adds base parameters to :py:attr:`.steps` list
-        """
-        task_type = self.task_list.currentItem().text()
-        new_item = QtWidgets.QListWidgetItem()
-        new_item.setText(task_type)
-        task_params = copy.deepcopy(autopilot.get_task(task_type).PARAMS)
-
-        # Add params that are non-task specific
-        # Name of task type
-        task_params['task_type'] = {'type':'label','value':task_type}
-        # Prepend name of step shittily
-        task_params_temp = odict()
-        task_params_temp['step_name'] = {'type':'str', 'tag':'Step Name', 'value':task_type}
-        task_params_temp.update(task_params)
-        task_params.clear()
-        task_params.update(task_params_temp)
-        # add graduation field
-        task_params['graduation'] = {'type':'graduation', 'tag':'Graduation Criterion', 'value':{}}
-
-        self.steps.append(task_params)
-        self.step_list.addItem(new_item)
-        self.step_list.setCurrentItem(new_item)
-
-    def rename_step(self):
-        """
-        When the step name widget's text is changed,
-        fire this function to update :py:attr:`.step_list` which updates
-         :py:attr:`.steps`
-        """
-        sender = self.sender()
-        sender_text = sender.text()
-        current_step = self.step_list.item(self.step_list.currentRow())
-        current_step.setText(sender_text)
-
-    def remove_step(self):
-        """
-        Remove step from :py:attr:`.step_list` and :py:attr:`.steps`
-        """
-        step_index = self.step_list.currentRow()
-        del self.steps[step_index]
-        self.step_list.takeItem(step_index)
-
-    def populate_params(self):
-        """
-        Calls :py:meth:`.clear_params` and then creates widgets to edit parameter values.
-        Returns:
-
-        """
-        self.clear_params()
-
-        # Get current item index
-        step_index = self.step_list.currentRow()
-        step_dict = self.steps[step_index]
-
-        # Iterate through params to make input widgets
-        for k, v in step_dict.items():
-            # Make Input Widget depending on type
-            # Each Input type needs a different widget type,
-            # and each widget type has different methods to get/change values, so we have to do this ugly
-            if v['type'] == 'int' or v['type'] == 'str' or v['type'] == 'float':
-                rowtag = QtWidgets.QLabel(v['tag'])
-                input_widget = QtWidgets.QLineEdit()
-                input_widget.setObjectName(k)
-                if v['type'] == 'int':
-                    input_widget.setValidator(QtGui.QIntValidator())
-                elif v['type'] == 'float':
-                    input_widget.setValidator(QtGui.QDoubleValidator())
-                input_widget.editingFinished.connect(self.set_param)
-                if 'value' in v.keys():
-                    input_widget.setText(v['value'])
-                elif v['type'] == 'str':
-                    self.steps[step_index][k]['value'] = ''
-                self.param_layout.addRow(rowtag,input_widget)
-
-            elif v['type'] == 'bool':
-                rowtag = QtWidgets.QLabel(v['tag'])
-                input_widget = QtWidgets.QCheckBox()
-                input_widget.setObjectName(k)
-                input_widget.stateChanged.connect(self.set_param)
-                if 'value' in v.keys():
-                    input_widget.setChecked(v['value'])
-                else:
-                    self.steps[step_index][k]['value'] = False
-                self.param_layout.addRow(rowtag, input_widget)
-
-            elif v['type'] == 'list':
-                rowtag = QtWidgets.QLabel(v['tag'])
-                input_widget = QtWidgets.QListWidget()
-                input_widget.setObjectName(k)
-                sorted_values = sorted(v['values'], key=v['values'].get)
-                input_widget.insertItems(0, sorted_values)
-                input_widget.itemSelectionChanged.connect(self.set_param)
-                if 'value' in v.keys():
-                    select_item = input_widget.item(v['value'])
-                    input_widget.setCurrentItem(select_item)
-                else:
-                    self.steps[step_index][k]['value'] = sorted_values[0]
-                self.param_layout.addRow(rowtag, input_widget)
-                self.steps[step_index][k]['value'] = False
-            elif v['type'] == 'sounds':
-                self.sound_widget = Sound_Widget()
-                self.sound_widget.setObjectName(k)
-                self.sound_widget.pass_set_param_function(self.set_sounds)
-                self.param_layout.addRow(self.sound_widget)
-                self.steps[step_index][k]['sounds'] = {}
-                if 'value' in v.keys():
-                    self.sound_widget.populate_lists(v['value'])
-            elif v['type'] == 'graduation':
-                self.grad_widget = Graduation_Widget()
-                self.grad_widget.setObjectName(k)
-                self.grad_widget.set_graduation = self.set_graduation
-                self.param_layout.addRow(self.grad_widget)
-                if 'type' in v['value'].keys():
-                    combo_index = self.grad_widget.type_selection.findText(v['value']['type'])
-                    self.grad_widget.type_selection.setCurrentIndex(combo_index)
-                    self.grad_widget.populate_params(v['value']['value'])
-
-            elif v['type'] == 'label':
-                # This is a .json label not for display
-                pass
-
-            # Step name needs to be hooked up to the step list text
-            if k == 'step_name':
-                input_widget.editingFinished.connect(self.rename_step)
-
-        # TODO: Implement dependencies between parameters
-
-    def clear_params(self):
-        """
-        Clears widgets from parameter window
-        """
-        while self.param_layout.count():
-            child = self.param_layout.takeAt(0)
-            if child.widget():
-                child.widget().deleteLater()
-
-    def reorder_steps(self, *args):
-        """
-        When steps are dragged into a different order, update the step dictionary
-
-        Args:
-            *args: Input from our :py:attr:`.step_list` 's :class:`.QtWidgets.QListModel` 's reorder signal.
-        """
-        # arg positions 1 and 4 are starting and ending positions in the list, respectively
-        # We reorder our step list so the params line up.
-        before = args[1]
-        after = args[4]
-        self.steps.insert(after, self.steps.pop(before))
-
-    def set_param(self):
-        """
-        Callback function connected to the signal each widget uses to signal it has changed.
-
-        Identifies the param that was changed, gets the current value, and updates `self.steps`
-        """
-        sender = self.sender()
-        param_name = sender.objectName()
-        current_step = self.step_list.currentRow()
-        sender_type = self.steps[current_step][param_name]['type']
-
-        if sender_type == 'bool':
-            self.steps[current_step][param_name]['value'] = sender.isChecked()
-        elif sender_type == 'list':
-            list_text = sender.currentItem().text()
-            #list_value = self.steps[current_step][param_name]['values'][list_text]
-            self.steps[current_step][param_name]['value'] = list_text
-        elif sender_type == 'sounds':
-            self.steps[current_step][param_name]['value'] = self.sound_widget.sound_dict
-        else:
-            try:
-                sender_text = ast.literal_eval(sender.text())
-            except:
-                sender_text = sender.text()
-            self.steps[current_step][param_name]['value'] = sender_text
-
-    def set_sounds(self):
-        """
-        Stores parameters that define sounds.
-
-        Sound parameters work a bit differently, specifically we have to retrieve
-        :py:attr:`.Sound_Widget.sound_dict`.
-        """
-        current_step = self.step_list.currentRow()
-        #if 'sounds' in self.steps[current_step]['stim'].keys():
-        #    self.steps[current_step][param_name]['sounds']['value'].update(self.sound_widget.sound_dict)
-        #else:
-        self.steps[current_step]['stim']['sounds'] = self.sound_widget.sound_dict
-
-    def set_graduation(self):
-        """
-        Stores parameters that define graduation criteria in `self.steps`
-
-        Graduation parameters work a bit differently, specifically we have to retrieve
-        :py:attr:`.Graduation_Widget.param_dict`.
-        """
-        current_step = self.step_list.currentRow()
-        grad_type = self.grad_widget.type
-        grad_params = self.grad_widget.param_dict
-        self.steps[current_step]['graduation']['value'] = {'type':grad_type,'value':grad_params}
-
-
-    def check_depends(self):
-        """
-        Handle dependencies between parameters, eg. if "correction trials" are unchecked,
-        the box that defines the correction trial percentage should be grayed out.
-
-        TODO:
-            Not implemented.
-        """
-        # TODO: Make dependent fields unavailable if dependencies unmet
-        # I mean if it really matters
-        pass
-
-class Graduation_Widget(QtWidgets.QWidget):
-    """
-    A widget used in :class:`.Protocol_Wizard` to define graduation parameters.
-
-    See :py:mod:`.tasks.graduation` .
-
-    A protocol is composed of multiple tasks (steps), and graduation criteria
-    define when a subject should progress through those steps.
-
-    eg. a subject should _graduate one stage after 300 trials, or after it reaches
-    75% accuracy over the last 500 trials.
-
-    Attributes:
-        type_selection (:class:`QtWidgets.QComboBox`): A box to select from the available
-            graduation types listed in :func:`autopilot.get_task()` . Has its `currentIndexChanged`
-            signal connected to :py:meth:`.Graduation_Widget.populate_params`
-        param_dict (dict): Stores the type of graduation and the relevant params,
-            fetched by :class:`.Protocol_Wizard` when defining a protocol.
-        set_graduation (:py:meth:`.Protocol_Wizard.set_graduation`): Passed to us after we're inited.
-    """
-
-    def __init__(self):
-        super(Graduation_Widget, self).__init__()
-
-        # Grad type dropdown
-        type_label = QtWidgets.QLabel("Graduation Criterion:")
-        self.type_selection = QtWidgets.QComboBox()
-        self.type_selection.insertItems(0, autopilot.get_names('graduation'))
-        self.type_selection.currentIndexChanged.connect(self.populate_params)
-
-        # Param form
-        self.param_layout = QtWidgets.QFormLayout()
-
-        layout = QtWidgets.QVBoxLayout()
-        layout.addWidget(type_label)
-        layout.addWidget(self.type_selection)
-        layout.addLayout(self.param_layout)
-
-        self.setLayout(layout)
-
-        self.param_dict = {}
-
-        self.type = ""
-
-        self.set_graduation = None
-
-        self.populate_params()
-
-    def populate_params(self, params=None):
-        """
-        Repopulate the widget with fields to edit graduation parameters, fill fields
-        if we are passed `params`.
-
-        Each :class:`QtWidgets.QLineEdit` 's :py:meth:`.QLineEdit.editingFinished` signal is connected
-        to :py:meth:`.Graduation_Widget.store_param` .
-
-        TODO:
-            For now we assume all parameters are defined with a text edit box, so it's not
-            clear how we'd do boolean parameters for example. This will be fixed with refactoring
-            the parameter scheme.
-
-        Args:
-            params (dict): In the case that :class:`.Protocol_Wizard` switches us back to
-                a step where we have already defined graduation parameters, it will pass them
-                so we can repopulate the relevant widgets with them.
-        """
-        self.clear_params()
-        self.type = self.type_selection.currentText()
-        self.param_dict['type'] = self.type
-
-        for k in autopilot.get('graduation', self.type).PARAMS:
-            edit_box = QtWidgets.QLineEdit()
-            edit_box.setObjectName(k)
-            edit_box.editingFinished.connect(self.store_param)
-            if isinstance(params, dict):
-                if k in params.keys():
-                    edit_box.setText(params[k])
-            self.param_layout.addRow(QtWidgets.QLabel(k), edit_box)
-
-    def clear_params(self):
-        """
-        Clear any parameter widgets we have.
-        """
-        while self.param_layout.count():
-            child = self.param_layout.takeAt(0)
-            if child.widget():
-                child.widget().deleteLater()
-
-    def store_param(self):
-        """
-        When a parameter is edited, save it in our param_dict, and also call our
-        `set_graduation` method, which should be :py:meth:`.Protocol_Wizard.set_graduation`
-        passed to us after instantiation.
-
-        If we were not passed `set_graduation`, just saves in `param_dict`.
-        """
-        sender = self.sender()
-        name = sender.objectName()
-        self.param_dict[name] = sender.text()
-
-        if not callable(self.set_graduation):
-            Warning("Stored Graduation parameters in our param_dict, but wasn't passed a set_graduation method!")
-            return
-
-        self.set_graduation()
-
-class Drag_List(QtWidgets.QListWidget):
-    """
-    A :class:`QtWidgets.QListWidget` that is capable of having files dragged & dropped.
-
-    copied with much gratitude from `stackoverflow <https://stackoverflow.com/a/25614674>`_
-
-    Primarily used in :class:`.Sound_Widget` to be able to drop sound files.
-
-    To use: connect `fileDropped` to a method, that method will receive a list of files
-    dragged onto this widget.
-
-    Attributes:
-        fileDropped (:class:`QtCore.Signal`): A Qt signal that takes a list
-    """
-    fileDropped = QtCore.Signal(list)
-
-    def __init__(self):
-        # type: () -> None
-        super(Drag_List, self).__init__()
-        self.setAcceptDrops(True)
-
-    def dragEnterEvent(self, e):
-        """
-        When files are dragged over us, if they have paths in them,
-        accept the event.
-
-        Args:
-            e (:class:`QtCore.QEvent`): containing the drag information.
-        """
-        if e.mimeData().hasUrls:
-            e.accept()
-        else:
-            e.ignore()
-
-    def dragMoveEvent(self, event):
-        """
-        If the `dragEnterEvent` was accepted, while the drag is being moved within us,
-        `setDropAction` to :class:`.QtCore.Qt.CopyAction`
-
-        Args:
-            event (:class:`QtCore.QEvent`): containing the drag information.
-        """
-        if event.mimeData().hasUrls:
-            event.setDropAction(QtCore.Qt.CopyAction)
-            event.accept()
-        else:
-            event.ignore()
-
-    def dropEvent(self, event):
-        """
-        When the files are finally dropped, if they contain paths,
-        emit the list of paths through the `fileDropped` signal.
-
-        Args:
-            event (:class:`QtCore.QEvent`): containing the drag information.
-        """
-        if event.mimeData().hasUrls:
-            event.setDropAction(QtCore.Qt.CopyAction)
-            event.accept()
-            links = []
-            for url in event.mimeData().urls():
-                links.append(str(url.toLocalFile()))
-            self.fileDropped.emit(links)
-        else:
-            event.ignore()
-
-
-class Sound_Widget(QtWidgets.QWidget):
-    """
-    A widget that allows sounds to be parameterized.
-
-    Used in :class:`.Protocol_Wizard` .
-
-    Has two :class:`.Drag_List` s for left and right sounds (for a 2afc task), given
-    Buttons beneath them allow adding and removing sounds.
-
-    Adding a sound will open a :class:`.Add_SoundDialog`
-
-    TODO:
-        Sounds will eventually be more elegantly managed by a ... sound manager..
-        For now sound managers are rudimentary and only support random presentation
-        with correction trials and bias correction.
-
-    Attributes:
-        sound_dict (dict): Dictionary with the structure::
-
-                {'L': [{'param_1':'param_1', ... }], 'R': [...]}
-
-            where multiple sounds can be present in either 'L' or 'R' list.
-
-
-
-    """
-    def __init__(self):
-        # type: () -> None
-        QtWidgets.QWidget.__init__(self)
-
-        self.sounddir = prefs.get('SOUNDDIR')
-
-        self.set_sounds = None
-
-        # Left sounds
-        left_label = QtWidgets.QLabel("Left Sounds")
-        left_label.setFixedHeight(30)
-        self.left_list = Drag_List()
-        self.left_list.fileDropped.connect(self.files_dropped)
-        self.left_list.setObjectName("L")
-        self.add_left_button = QtWidgets.QPushButton("+")
-        self.add_left_button.setFixedHeight(30)
-        self.add_left_button.clicked.connect(lambda: self.add_sound('L'))
-        self.remove_left_button = QtWidgets.QPushButton("-")
-        self.remove_left_button.setFixedHeight(30)
-        self.remove_left_button.clicked.connect(lambda: self.remove_sound('L'))
-
-        left_layout = QtWidgets.QVBoxLayout()
-        left_button_layout = QtWidgets.QHBoxLayout()
-        left_button_layout.addWidget(self.add_left_button)
-        left_button_layout.addWidget(self.remove_left_button)
-        left_layout.addWidget(left_label)
-        left_layout.addWidget(self.left_list)
-        left_layout.addLayout(left_button_layout)
-
-        # Right sounds
-        right_label = QtWidgets.QLabel("Right Sounds")
-        right_label.setFixedHeight(30)
-        self.right_list = Drag_List()
-        self.right_list.fileDropped.connect(self.files_dropped)
-        self.right_list.setObjectName("R")
-        self.add_right_button = QtWidgets.QPushButton("+")
-        self.add_right_button.setFixedHeight(30)
-        self.add_right_button.clicked.connect(lambda: self.add_sound('R'))
-        self.remove_right_button = QtWidgets.QPushButton("-")
-        self.remove_right_button.setFixedHeight(30)
-        self.remove_right_button.clicked.connect(lambda: self.remove_sound('R'))
-
-        right_layout = QtWidgets.QVBoxLayout()
-        right_button_layout = QtWidgets.QHBoxLayout()
-        right_button_layout.addWidget(self.add_right_button)
-        right_button_layout.addWidget(self.remove_right_button)
-        right_layout.addWidget(right_label)
-        right_layout.addWidget(self.right_list)
-        right_layout.addLayout(right_button_layout)
-
-        self.sound_dict = {'L': [], 'R': []}
-
-        main_layout = QtWidgets.QHBoxLayout()
-        main_layout.addLayout(left_layout)
-        main_layout.addLayout(right_layout)
-        self.setLayout(main_layout)
-
-        # TODO:Add drag and drop for files
-
-    def pass_set_param_function(self, set_param_fnxn):
-        """
-        Receives :py:meth:`.Protocol_Wizard.set_sounds`
-
-        Args:
-            set_param_fnxn (:py:meth:`.Protocol_Wizard.set_sounds`): Called when sounds are changed.
-        """
-        self.set_sounds = set_param_fnxn
-
-    def add_sound(self, side):
-        """
-        When the "+" button on either side is pressed, open an :class:`.Add_Sound_Dialog`.
-
-        Args:
-            side (str): The buttons are connected with a lambda function, this will be either 'L' or 'R'.
-                Used to add sounds to the `sound_dict`
-        """
-        new_sound = self.Add_Sound_Dialog()
-        new_sound.exec_()
-
-        if new_sound.result() == 1:
-            self.sound_dict[side].append(new_sound.param_dict)
-            if side == 'L':
-                self.left_list.addItem(new_sound.param_dict['type'])
-            elif side == 'R':
-                self.right_list.addItem(new_sound.param_dict['type'])
-            self.set_sounds()
-
-    def remove_sound(self, side):
-        """
-        When the "-" button is pressed, remove the currently highlighted sound.
-
-        Args:
-            side (str): The buttons are connected with a lambda function, this will be either 'L' or 'R'.
-                Selects that list so we can remove the currently selected row.
-        """
-        if side == 'L':
-            current_sound = self.left_list.currentRow()
-            del self.sound_dict['L'][current_sound]
-            self.left_list.takeItem(current_sound)
-        elif side == 'R':
-            current_sound = self.right_list.currentRow()
-            del self.sound_dict['R'][current_sound]
-            self.right_list.takeItem(current_sound)
-        self.set_sounds()
-
-    def populate_lists(self, sound_dict):
-        """
-        Populates the sound lists after re-selecting a step.
-
-        Args:
-            sound_dict (dict): passed to us by :class:`.Protocol_Wizard` upon reselecting a step.
-        """
-        # Populate the sound lists after re-selecting a step
-        self.sound_dict = sound_dict
-        for k in self.sound_dict['L']:
-            self.left_list.addItem(k['type'])
-        for k in self.sound_dict['R']:
-            self.right_list.addItem(k['type'])
-
-    def files_dropped(self, files):
-        """
-        Warning:
-            This was programmed hastily and is pretty idiosyncratic to my use.
-
-            It does work for general files but has some extra logic built in to handle my stimuli.
-
-            To be made more general in v0.3
-
-        Note:
-            Sounds must be in the folder specified in `prefs.get('SOUNDDIR')`.
-
-        When files are dropped on the lists, strips `prefs.get('SOUNDDIR')` from them to make them
-        relative paths, adds them to the `sound_dict`
-
-        Args:
-            files (list): List of absolute paths.
-        """
-        # TODO: Make this more general...
-        msg = QtWidgets.QMessageBox()
-        msg.setText("Are these Speech sounds in the format '/speaker/cv/cv_#.wav'?")
-        msg.setStandardButtons(QtWidgets.QMessageBox.Yes | QtWidgets.QMessageBox.No)
-        ret = msg.exec_()
-
-        sender = self.sender()
-        side = sender.objectName()
-
-        if ret == QtWidgets.QMessageBox.No:
-            for f in files:
-                f = f.strip(self.sounddir)
-
-                self.sound_dict[side].append({'type':'File', 'path':f})
-                if side == 'L':
-                    self.left_list.addItem(f)
-                elif side == 'R':
-                    self.right_list.addItem(f)
-
-
-        elif ret == QtWidgets.QMessageBox.Yes:
-            for f in files:
-                f = f.strip(self.sounddir)
-                f_split = f.split(os.sep)
-                speaker = f_split[0]
-                cv = f_split[-1].split('.')[0].split('_')[0]
-                consonant = cv[0]
-                vowel = cv[1:]
-                token = f_split[-1].split('.')[0].split('_')[1]
-                param_dict = {'type':'Speech','path':f,
-                 'speaker':speaker,'consonant':consonant,
-                 'vowel':vowel,'token':token}
-                self.sound_dict[side].append(param_dict)
-                if side == 'L':
-                    self.left_list.addItem(f)
-                elif side == 'R':
-                    self.right_list.addItem(f)
-
-        self.set_sounds()
-
-    class Add_Sound_Dialog(QtWidgets.QDialog):
-        """
-        Presents a dialog to define a new sound.
-
-        Makes a selection box to choose the sound type from
-        ``autopilot.get_names('sound')``, and then populates edit boxes
-        so we can fill in its `PARAMS` .
-
-        Attributes:
-            type_selection (:class:`QtWidgets.QComboBox`): Select from a list of available sounds
-            param_dict (dict): Parameters that are retreived by the calling :class:`.Sound_Widget`.
-
-        """
-        def __init__(self):
-            # type: () -> None
-            QtWidgets.QDialog.__init__(self)
-
-            # Sound type dropdown
-            type_label = QtWidgets.QLabel("Sound Type:")
-            self.type_selection = QtWidgets.QComboBox()
-            self.type_selection.insertItems(0, autopilot.get_names('sound'))
-            self.type_selection.currentIndexChanged.connect(self.populate_params)
-
-            # Param form
-            self.param_layout = QtWidgets.QFormLayout()
-
-            # Button box
-            buttonBox = QtWidgets.QDialogButtonBox(QtWidgets.QDialogButtonBox.Ok | QtWidgets.QDialogButtonBox.Cancel)
-            buttonBox.accepted.connect(self.accept)
-            buttonBox.rejected.connect(self.reject)
-
-            # Layout
-            layout = QtWidgets.QVBoxLayout()
-            layout.addWidget(type_label)
-            layout.addWidget(self.type_selection)
-            layout.addLayout(self.param_layout)
-            layout.addWidget(buttonBox)
-
-            self.setLayout(layout)
-
-
-            # dict for storing params
-            self.param_dict = {}
-
-            # do initial population
-            self.populate_params()
-
-        def populate_params(self):
-            """
-            When a sound type is selected, make a :class:`.QtWidgets.QLineEdit` for each
-            `PARAM` in its definition.
-            """
-            self.clear_params()
-
-            self.type = self.type_selection.currentText()
-            self.param_dict['type'] = self.type
-
-            for k in autopilot.get('sound', self.type).PARAMS:
-                edit_box = QtWidgets.QLineEdit()
-                edit_box.setObjectName(k)
-                edit_box.editingFinished.connect(self.store_param)
-                self.param_layout.addRow(QtWidgets.QLabel(k), edit_box)
-
-        def clear_params(self):
-            """
-            Clear all current widgets
-            """
-            while self.param_layout.count():
-                child = self.param_layout.takeAt(0)
-                if child.widget():
-                    child.widget().deleteLater()
-
-        def store_param(self):
-            """
-            When one of our edit boxes is edited, stash the parameter in `param_dict`
-            """
-            sender = self.sender()
-            name = sender.objectName()
-            self.param_dict[name] = sender.text()
->>>>>>> b6b9d2fa
 
 ###################################3
 # Tools
