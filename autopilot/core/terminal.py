--- conflicted
+++ resolved
@@ -5,19 +5,17 @@
 import json
 import sys
 import os
-<<<<<<< HEAD
-=======
 from pathlib import Path
 from pprint import pformat
 
->>>>>>> badb5cd8
 import datetime
 import logging
 import threading
-from pathlib import Path
 from collections import OrderedDict as odict
 import numpy as np
+
 from PySide2 import QtCore, QtGui, QtSvg, QtWidgets
+
 from autopilot import prefs
 from autopilot.core import styles
 
@@ -150,18 +148,6 @@
         # logging
         self.logger = init_logger(self)
 
-<<<<<<< HEAD
-        # Load pilots db as ordered dictionary
-        pilot_db_fn = Path(prefs.get('PILOT_DB'))
-        if pilot_db_fn.exists():
-            with open(pilot_db_fn) as pilot_file:
-                self.pilots = json.load(pilot_file, object_pairs_hook=odict)
-        else:
-            self.logger.warning(f'Pilot DB file not found at! {pilot_db_fn}')
-            self.pilots = {}
-
-=======
->>>>>>> badb5cd8
         # Listen dictionary - which methods to call for different messages
         # Methods are spawned in new threads using handle_message
         self.listens = {
@@ -272,7 +258,7 @@
         # Create a File menu
         self.file_menu = self.menuBar().addMenu("&File")
         self.file_menu.setObjectName("file")
-        
+
         # Add "New Pilot" and "New Protocol" actions to File menu
         new_pilot_act = QtWidgets.QAction("New &Pilot", self, triggered=self.new_pilot)
         new_prot_act  = QtWidgets.QAction("New Pro&tocol", self, triggered=self.new_protocol)
@@ -284,7 +270,7 @@
 
         # Create a Tools menu
         self.tool_menu = self.menuBar().addMenu("&Tools")
-        
+
         # Add actions to Tools menu
         subject_weights_act = QtWidgets.QAction("View Subject &Weights", self, triggered=self.subject_weights)
         update_protocol_act = QtWidgets.QAction("Update Protocols", self, triggered=self.update_protocols)
@@ -329,7 +315,7 @@
         self.layout.setColumnStretch(0, 1)
         self.layout.setColumnStretch(1, 3)
 
-        
+
         ## Set window size
         # The window size behavior depends on TERMINAL_WINSIZE_BEHAVIOR pref
         # If 'remember': restore to the geometry from the last close
@@ -340,7 +326,7 @@
         if terminal_winsize_behavior == 'maximum':
             # Set geometry to available geometry
             self.setGeometry(primary_display)
-            
+
             # Set SizePolicy to maximum
             self.setSizePolicy(
                 QtWidgets.QSizePolicy.Maximum, QtWidgets.QSizePolicy.Maximum)
@@ -359,7 +345,7 @@
                 # this app has been run
                 # So default to the moderate size
                 self.move(primary_display.left(), primary_display.top())
-                self.resize(1000, 400)                
+                self.resize(1000, 400)
             else:
                 # It was saved, so restore the last geometry
                 self.restoreGeometry(self.settings.value("geometry"))
@@ -375,7 +361,7 @@
             self.move(primary_display.left(), primary_display.top())
             self.resize(1000, 400)
 
-    
+
         ## Finalize some aesthetics
         # set stylesheet for main window
         self.setStyleSheet(styles.TERMINAL)
@@ -388,8 +374,6 @@
         self.show()
         logging.info('UI Initialized')
 
-<<<<<<< HEAD
-=======
     def reset_ui(self):
         """
         Clear Layout and call :meth:`~.Terminal.initUI` again
@@ -491,7 +475,6 @@
 
         return subjects
 
->>>>>>> badb5cd8
     ##########################3
     # Listens & inter-object methods
 
@@ -789,42 +772,6 @@
         msgbox.setDetailedText("\n".join(sorted(updated_subjects)))
         msgbox.exec_()
 
-<<<<<<< HEAD
-    @property
-    def protocols(self):
-        """
-        Returns:
-            list: list of protocol files in ``prefs.get('PROTOCOLDIR')``
-        """
-        # get list of protocol files
-        protocols = os.listdir(prefs.get('PROTOCOLDIR'))
-        protocols = [os.path.splitext(p)[0] for p in protocols if p.endswith('.json')]
-        return protocols
-
-    @property
-    def subject_protocols(self):
-        """
-
-        Returns:
-            subject_protocols (dict): a dictionary of subjects: [protocol, step]
-        """
-        # get subjects and current protocols
-        subjects = self.subject_list
-        subjects_protocols = {}
-        for subject in subjects:
-            try:
-                if subject not in self.subjects.keys():
-                    self.subjects[subject] = Subject(subject)
-
-                subjects_protocols[subject] = [self.subjects[subject].protocol_name, self.subjects[subject].step]
-            except Exception as e:
-                self.logger.exception(f'Could not get protocol for subject {subject}, got error: {e}')
-
-        # TODO: Pop dialogue here with exceptions, but should implement in a uniform not ad-hoc way.
-        return subjects_protocols
-
-=======
->>>>>>> badb5cd8
     def reassign_protocols(self):
         """
         Batch reassign protocols and steps.
@@ -957,7 +904,7 @@
         """
         # Save the window geometry, to be optionally restored next time
         self.settings.setValue("geometry", self.saveGeometry())
-        
+
         # TODO: Check if any subjects are currently running, pop dialog asking if we want to stop
 
         # Close all subjects files
