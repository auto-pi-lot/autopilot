--- conflicted
+++ resolved
@@ -40,11 +40,7 @@
 from autopilot.core.plots import Plot_Widget
 from autopilot.networking import Net_Node, Terminal_Station
 from autopilot.core.utils import InvokeEvent, Invoker, get_invoker
-<<<<<<< HEAD
-from autopilot.core.gui import Control_Panel, Protocol_Wizard, Weights, Reassign, Calibrate_Water, Bandwidth_Test, Stream_Video
-=======
-from autopilot.core.gui import Control_Panel, Protocol_Wizard, Weights, Reassign, Calibrate_Water, Bandwidth_Test, pop_dialog
->>>>>>> cc866116
+from autopilot.core.gui import Control_Panel, Protocol_Wizard, Weights, Reassign, Calibrate_Water, Bandwidth_Test, pop_dialog, Stream_Video
 from autopilot.core.loggers import init_logger
 
 # Try to import viz, but continue if that doesn't work
@@ -266,7 +262,7 @@
         # Create a File menu
         self.file_menu = self.menuBar().addMenu("&File")
         self.file_menu.setObjectName("file")
-        
+
         # Add "New Pilot" and "New Protocol" actions to File menu
         new_pilot_act = QtWidgets.QAction("New &Pilot", self, triggered=self.new_pilot)
         new_prot_act  = QtWidgets.QAction("New Pro&tocol", self, triggered=self.new_protocol)
@@ -278,7 +274,7 @@
 
         # Create a Tools menu
         self.tool_menu = self.menuBar().addMenu("&Tools")
-        
+
         # Add actions to Tools menu
         subject_weights_act = QtWidgets.QAction("View Subject &Weights", self, triggered=self.subject_weights)
         update_protocol_act = QtWidgets.QAction("Update Protocols", self, triggered=self.update_protocols)
@@ -289,18 +285,13 @@
         self.tool_menu.addAction(reassign_act)
         self.tool_menu.addAction(calibrate_act)
 
-<<<<<<< HEAD
         # Swarm menu
         # (tools 4 administering and interacting with agents in swarm)
         self.swarm_menu = self.menuBar().addMenu("S&warm")
         stream_video = QtWidgets.QAction("Stream Video", self, triggered=self.stream_video)
         self.swarm_menu.addAction(stream_video)
 
-
         # Plots menu
-=======
-        # Create a Plots menu and add Psychometric Curve action
->>>>>>> cc866116
         self.plots_menu = self.menuBar().addMenu("&Plots")
         psychometric = QtGui.QAction("Psychometric Curve", self, triggered=self.plot_psychometric)
         self.plots_menu.addAction(psychometric)
@@ -334,7 +325,7 @@
         self.layout.setColumnStretch(0, 1)
         self.layout.setColumnStretch(1, 3)
 
-        
+
         ## Set window size
         # The window size behavior depends on TERMINAL_WINSIZE_BEHAVIOR pref
         # If 'remember': restore to the geometry from the last close
@@ -345,7 +336,7 @@
         if terminal_winsize_behavior == 'maximum':
             # Set geometry to available geometry
             self.setGeometry(primary_display)
-            
+
             # Set SizePolicy to maximum
             self.setSizePolicy(
                 QtWidgets.QSizePolicy.Maximum, QtWidgets.QSizePolicy.Maximum)
@@ -364,7 +355,7 @@
                 # this app has been run
                 # So default to the moderate size
                 self.move(primary_display.left(), primary_display.top())
-                self.resize(1000, 400)                
+                self.resize(1000, 400)
             else:
                 # It was saved, so restore the last geometry
                 self.restoreGeometry(self.settings.value("geometry"))
@@ -380,7 +371,7 @@
             self.move(primary_display.left(), primary_display.top())
             self.resize(1000, 400)
 
-    
+
         ## Finalize some aesthetics
         # set stylesheet for main window
         self.setStyleSheet(styles.TERMINAL)
@@ -393,10 +384,7 @@
         self.show()
         logging.info('UI Initialized')
 
-<<<<<<< HEAD
-
-=======
->>>>>>> cc866116
+
     ##########################3
     # Listens & inter-object methods
 
@@ -545,12 +533,6 @@
         if value['pilot'] not in self.pilots.keys():
             self.logger.info('Got state info from an unknown pilot, adding...')
             self.new_pilot(name=value['pilot'])
-<<<<<<< HEAD
-
-        self.pilots[value['pilot']]['state'] = value['state']
-        self.control_panel.panels[value['pilot']].button.set_state(value['state'])
-=======
->>>>>>> cc866116
 
         self.pilots[value['pilot']]['state'] = value['state']
         self.control_panel.panels[value['pilot']].button.set_state(value['state'])
@@ -580,19 +562,15 @@
             self.control_panel.panels[value['pilot']].button.set_state(value['state'])
 
 
-        self.control_panel.update_db(**self.pilots.copy())
+        self.control_panel.update_db()
 
     #############################
     # GUI & etc. methods
 
-<<<<<<< HEAD
-    def new_pilot(self,  name=None, ip='',pilot_prefs=None):
-=======
     def new_pilot(self,
                   name:typing.Optional[str]=None,
                   ip:str='',
                   pilot_prefs:typing.Optional[dict]=None):
->>>>>>> cc866116
         """
         Make a new entry in :attr:`.Terminal.pilots` and make appropriate
         GUI elements.
@@ -610,7 +588,6 @@
         # Warn if we're going to overwrite
         if name in self.pilots.keys():
             self.logger.warning(f'pilot with id {name} already in pilot db, overwriting...')
-<<<<<<< HEAD
 
         if pilot_prefs is None:
             pilot_prefs = {}
@@ -619,18 +596,6 @@
         new_pilot = {name:{'subjects':[], 'ip':ip, 'prefs':pilot_prefs}}
         self.control_panel.update_db(new=new_pilot)
         self.logger.info(f'added new pilot {name}')
-
-=======
-
-
-        if pilot_prefs is None:
-            pilot_prefs = {}
-
-        self.control_panel.add_pilot(name)
-        new_pilot = {name:{'subjects':[], 'ip':ip, 'prefs':pilot_prefs}}
-        self.control_panel.update_db(new=new_pilot)
-        self.logger.info(f'added new pilot {name}')
->>>>>>> cc866116
 
     def new_protocol(self):
         """
@@ -890,7 +855,6 @@
             #viz.plot_psychometric(self.subjects_protocols)
         #result = psychometric_dialog.exec_()
 
-<<<<<<< HEAD
     def stream_video(self):
         """
         Open a window to stream videos from a connected pilot.
@@ -905,21 +869,6 @@
 
         video_dialog = Stream_Video(self.pilots)
 
-
-
-
-
-
-
-
-
-
-
-
-
-
-=======
->>>>>>> cc866116
     def closeEvent(self, event):
         """
         When Closing the Terminal Window, close any running subject objects,
@@ -931,7 +880,7 @@
         """
         # Save the window geometry, to be optionally restored next time
         self.settings.setValue("geometry", self.saveGeometry())
-        
+
         # TODO: Check if any subjects are currently running, pop dialog asking if we want to stop
 
         # Close all subjects files
