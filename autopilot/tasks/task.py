--- conflicted
+++ resolved
@@ -266,10 +266,6 @@
             self.logger.debug('Trigger called, but trigger lock has not been released by stage method. returning')
             return
 
-<<<<<<< HEAD
-
-=======
->>>>>>> ab6f51b2
         # Call the trigger
         try:
             self.triggers[pin]()
@@ -284,14 +280,8 @@
             # clear triggers
             self.triggers = {}
 
-<<<<<<< HEAD
             # clear the trigger lock (which we shoudl have acquired above successfully if we reached this far)
             self.trigger_lock.release()
-=======
-        # clear triggers
-        self.triggers = {}
-        self.trigger_lock.release()
->>>>>>> ab6f51b2
 
             # Set the stage block so the pilot calls the next stage
             self.stage_block.set()
