--- conflicted
+++ resolved
@@ -454,543 +454,5 @@
         flash lights for punish_dir
         """
         for k, v in self.hardware['LEDS'].items():
-<<<<<<< HEAD
-            if isinstance(v, gpio.LED_RGB):
-                v.flash(self.punish_dur)
-
-class Nafc_Gap(Nafc):
-    PARAMS = copy(Nafc.PARAMS)
-    del PARAMS['punish_stim']
-    PARAMS['noise_amplitude'] = {'tag':'Amplitude of continuous white noise',
-                                 'type': 'float'}
-
-    def __init__(self, noise_amplitude = 0.01, **kwargs):
-        """
-        A Mild variation of :class:`Nafc` that starts continuous white noise that plays
-        continuously while the task is active.
-
-        Args:
-            noise_amplitude (float): Multiplier used to scale amplitude of continuous noise
-            **kwargs: passed to :class:`Nafc`
-        """
-
-        # Can't really have a white noise punishment when there is continuous noise
-        kwargs['punish_stim'] = False
-        kwargs['stim_light'] = False
-        super(Nafc_Gap, self).__init__(**kwargs)
-
-        self.logger.debug('starting background sound')
-        self.noise_amplitude = noise_amplitude
-        self.noise_duration = 10*1000 # 10 seconds
-        self.noise = stim_sounds.Noise(duration=self.noise_duration,
-                                  amplitude=self.noise_amplitude)
-
-        self.noise.play_continuous()
-        self.logger.debug('background sound started')
-
-
-    def end(self):
-        """
-        Stop the task, ending the continuous white noise.
-        """
-        self.noise.stop_continuous()
-        super(Nafc_Gap, self).end()
-
-
-class Nafc_Gap_Laser(Nafc_Gap):
-    PARAMS = copy(Nafc_Gap.PARAMS)
-    PARAMS['laser_probability'] = {'tag': 'Probability (of trials whose targets match laser_mode) of laser being turned on (0-1)',
-                                   'type':'float'}
-    PARAMS['laser_mode'] = {'tag':'Laser Mode, laser will be possible when target == ?',
-        'type':'list',
-        'values':{
-            'L':0,
-            'R':1,
-            'Both':2
-        }}
-    PARAMS['laser_freq'] = {'tag': 'Laser Pulse Frequency (Hz), list-like [20, 30]',
-                            'type': 'str'}
-    PARAMS['laser_duty_cycle'] = {'tag': 'Laser Duty Cycle (0-1), list-like [0.1, 0.2]',
-                                  'type': 'str'}
-    PARAMS['laser_durations'] = {'tag': 'Laser durations (ms), list-like [10, 20]. if blank, use durations from stimuli',
-                                 'type': 'str'}
-    PARAMS['arena_led_mode'] = {'tag': 'Arena LED Mode: always ON vs. on for longest stim or laser duration during requests',
-                                'type': 'list',
-                                'values':{'ON': 0, 'STIM': 1, 'LASER': 2}}
-
-    HARDWARE = copy(Nafc_Gap.HARDWARE)
-
-    HARDWARE['LASERS'] = {
-        'LR': gpio.Digital_Out
-    }
-
-    HARDWARE['LEDS']['TOP'] = gpio.Digital_Out
-
-    class TrialData(Nafc_Gap.TrialData):
-        laser = tables.Int32Col()
-        laser_duration = tables.Float32Col()
-        laser_freq = tables.Float32Col()
-        laser_duty_cycle = tables.Float32Col()
-
-
-    def __init__(self,
-                 laser_probability: float,
-                 laser_mode: str,
-                 laser_freq: typing.Union[str, list],
-                 laser_duty_cycle: typing.Union[str, list],
-                 laser_durations: typing.Union[str, list],
-                 arena_led_mode: str = 'ON',
-                 **kwargs):
-        """
-        Gap detection task with ability to control lasers via TTL logic for optogenetics
-
-        :attr:`.laser_freq`, :attr:`.laser_duty_cycle`, and :attr:`.laser_durations` can be passed
-        either as an integer (actually typically a string because of the way the value is pulled from the protocol wizard),
-        or as a list -- the product of values for all three are generated and presented equiprobably
-        (eg. if ``laser_freq = 20, laser_duty_cycle=[0.1, 0.2, 0.3], laser_durations = [1, 2, 4, 8]`` were passed,
-        then 1*3*4=12 different laser conditions would be possible.
-
-        .. note::
-
-            Subclasses like these will be made obsolete with the completion of stimulus managers
-
-        Args:
-            laser_probability (float): if trial satisfies ``laser_mode``, probability that laser will be
-            laser_mode ('L', 'R', or 'BOTH'): Selects whether the laser is to be presented when :attr:`.target` is ``'L', 'R'`` or Either.
-            laser_freq (str, list): Single value or list of possible laser frequencies in Hz
-            laser_duty_cycle (str, list): Single value or list of possible duty cycles from 0-1
-            laser_durations (str, list): Single value or list of possible laser durations (total time laser is on) in ms
-            arena_led_mode ('ON', 'STIM'): Whether the overhead LED should always be 'ON', or whether it should be illuminated for the duration of the longest stimulus at every request
-
-        Attributes:
-            laser_conditions (tuple): tuple of dicts of laser conditions, of format::
-
-                {
-                'freq': laser frequency,
-                'duty_cycle': laser duty cycle,
-                'duration': laser duration,
-                'script_id': script ID for the series used by the laser Digital Out object,
-                }
-        """
-        self.laser_probability = float(laser_probability)
-        self.laser_mode = str(laser_mode).upper()
-        self.arena_led_mode = arena_led_mode
-
-        # accept them if we're given a list of values, otherwise they should be strings that are single values,
-        # which are put in lists so they can be iterated over in the product iterator.
-        self.laser_freq = laser_freq if isinstance(laser_freq, list) else [float(laser_freq)] # type: list
-        self.laser_duty_cycle = laser_duty_cycle if isinstance(laser_duty_cycle, list) else [float(laser_duty_cycle)] # type: list
-        self.laser_durations = laser_durations if isinstance(laser_durations, list) else [float(laser_durations)] # type: list
-
-        self.laser_conditions = tuple() # type: typing.Tuple[typing.Dict]
-        self.laser_script = None
-
-        super(Nafc_Gap_Laser, self).__init__(**kwargs)
-
-        # check for valid laser_mode
-        if self.laser_mode not in ('L', 'R', 'BOTH'):
-            err_text = f"Got invalid laser_mode, need one of 'L', 'R', 'BOTH', got {self.laser_mode}"
-            self.logger.exception(err_text)
-            raise ValueError(err_text)
-
-        self.init_lasers()
-
-        # -----------------------------------
-        # create a pulse for the LED that's equal to the longest stimulus duration
-        # use find_recursive to find all durations
-        # FIXME: implement stimulus managers properly, including API to get attributes of stimuli
-        if self.arena_led_mode == "ON":
-            self.hardware['LEDS']['TOP'].turn(True)
-        elif self.arena_led_mode == "STIM":
-            stim_durations = list(find_recursive('duration', kwargs['stim']))
-            stim_durations_int = [int(i) for i in stim_durations]
-            max_duration = int(np.max(stim_durations_int))
-            self.hardware['LEDS']['TOP'].store_series('on', values=1, durations=max_duration )
-        elif self.arena_led_mode == "LASER":
-            #assuming for now we have only a single laser duration, since I can't quite get the max duration to work for the str list
-            self.hardware['LEDS']['TOP'].store_series('on', values=1, durations=int(self.laser_durations) )
-        else:
-            raise ValueError(f'arena_led_mode must be one of ON or STIM or LASER, got {self.arena_led_mode}')
-
-    def init_lasers(self):
-        """
-        Given :attr:`.laser_freq`, :attr:`.laser_duty_cycle`, :attr:`.laser_durations` ,
-        create series with :meth:`.Digital_Out.store_series` and populate :attr:`.laser_conditions`
-        """
-
-        # TODO: This really should be something that Digital_Out should be capable of doing -- specifying series from these params...
-
-        # --------------------------------------
-        # create description of laser pulses
-        # iterate over laser condition lists,
-        # create lists of values (on/off) and durations (ms)
-        # use them to create pigpio scripts using the Digital_Out.store_series() method
-        # --------------------------------------------------
-        self.logger.debug('Creating laser and LED series')
-        # create iterator
-        condition_iter = itertools.product(self.laser_durations, self.laser_freq, self.laser_duty_cycle)
-
-        conditions = []
-        for duration, freq, duty_cycle in condition_iter:
-            # get the durations of on and off for a single cycle
-            cycle_duration = (1/freq)*1000 # convert Hz to ms
-            duty_cycle_on = duty_cycle * cycle_duration
-            duty_cycle_off = cycle_duration - duty_cycle_on
-
-            # get number of repeats to make
-            n_cycles = int(np.floor(duration/cycle_duration))
-            durations = [duty_cycle_on, duty_cycle_off]*n_cycles
-            values = [1, 0]*n_cycles
-
-            # pad any incomplete cycles
-            dur_remaining = duration-(cycle_duration*n_cycles)
-            if dur_remaining < duty_cycle_on:
-                durations.append(dur_remaining)
-                values.append(1)
-            else:
-                durations.extend([duty_cycle_on, dur_remaining-duty_cycle_on])
-                values.extend([1, 0])
-
-            # create ID from params
-            script_id = f"{duration}_{freq}_{duty_cycle}"
-
-
-            # store pulses as pigpio scripts
-            self.hardware['LASERS']['LR'].store_series(script_id, values=values, durations=durations)
-
-            conditions.append({
-                'freq':freq,
-                'duty_cycle': duty_cycle,
-                'duration': duration,
-                'script_id': script_id
-            })
-
-        self.laser_conditions = tuple(conditions)
-
-        self.logger.debug(f'Laser series created with {len(self.laser_conditions)} conditions')
-
-
-
-
-    def request(self,*args,**kwargs):
-        """
-        Call the superclass request method, and then compute laser presentation logic.
-
-        If :attr:`.target` == :attr:`.laser_mode`, spin for a laser trial depending on :attr:`.laser_probability`.
-
-        If we present a laser on this trial, we randomly draw from :attr:`.laser_conditions` and call the appropriate script.
-        """
-        # lock the triggers dict while we modify it
-        # (so handle_triggers will not call any of them while we are still preparing the stage)
-        self.trigger_lock.acquire()
-
-        # call the super method
-        data = super(Nafc_Gap_Laser, self).request(*args, **kwargs)
-        self.logger.debug(f'triggers: {self.triggers} ')
-
-        # handle laser logic
-        # if the laser_mode is fulfilled, roll for a laser
-        test_laser = False
-        if self.laser_mode == "L" and self.target == "L":
-            test_laser = True
-        elif self.laser_mode == "R" and self.target == "R":
-            test_laser = True
-        elif self.laser_mode == "BOTH":
-            test_laser = True
-
-        duration = 0
-        duty_cycle = 0
-        frequency = 0
-        do_laser = False
-        if test_laser:
-            # if we've rolled correctly for a laser...
-            if np.random.rand() <= self.laser_probability:
-                do_laser = True
-
-                # If we're doing laser, we don't do the stim, so we pop the first two triggers
-                #del self.triggers['C'][:2]
-                #mike 1.19.21
-
-                # pick a random duration
-                condition = np.random.choice(self.laser_conditions)
-                duration = condition['duration']
-                duty_cycle = condition['duty_cycle']
-                frequency = condition['freq']
-                #store laser condition
-                self.laser_script=condition
-                # insert the laser triggers before the rest of the triggers
-                # self.triggers['C'].insert(0, lambda: self.hardware['LASERS']['LR'].series(id=condition['script_id']))
-                # this would turn the laser on at gap onset, but instead we want it at gap termination so see stim_end
-        else:
-            self.laser_script = None
-
-
-        # always turn the light on if arena mode is STIM
-        if self.arena_led_mode == "STIM":
-            self.triggers['C'].insert(0, lambda: self.hardware['LEDS']['TOP'].series(id='on'))
-
-
-        # store the data about the laser status
-        data['laser'] = do_laser
-        data['laser_duration'] = duration
-        data['laser_duty_cycle'] = duty_cycle
-        data['laser_frequency'] = frequency
-
-        self.trigger_lock.release()
-
-        # return the data created by the original task
-        return data
-
-    def stim_end(self):
-        """
-        called by stimulus callback at the end of the sound
-        since this is gap-laser, this is where we deliver laser at gap termination
-        and where we turn on the arena LED if arena mode is set to LASER
-        """
-        if self.laser_script is not None:
-            condition=self.laser_script
-            self.hardware['LASERS']['LR'].series(id=condition['script_id'])
-
-        if self.arena_led_mode == "LASER":
-            with self.trigger_lock:
-                if 'C' in self.triggers.keys():
-                    self.triggers['C'].insert(0, lambda: self.hardware['LEDS']['TOP'].series(id='on'))
-                else:
-                    self.triggers['C'] = [lambda: self.hardware['LEDS']['TOP'].series(id='on')]
-
-    def set_leds(self, color_dict=None):
-        """
-        Set the color of all LEDs at once.
-
-        Override base method to exclude TOP led
-
-        Args:
-            color_dict (dict): If None, turn LEDs off, otherwise like:
-
-                {'pin': [R,G,B],
-                'pin2: [R,G,B]}
-
-
-        """
-        # We are passed a dict of ['pin']:[R, G, B] to set multiple colors
-        # All others are turned off
-        if not color_dict:
-            color_dict = {}
-        for k, v in self.hardware['LEDS'].items():
-            if k == "TOP":
-                continue
-            if k in color_dict.keys():
-                v.set(color_dict[k])
-            else:
-                v.set(0)
-
-
-
-
-
-
-
-
-
-#
-# class Nafc_Wheel(Nafc):
-#     """
-#     2afc using a wheel run on a child pi as the input device
-#     """
-#     HARDWARE = {
-#         'POKES': {
-#             'C': hardware.Beambreak,
-#         },
-#         'FLAGS': {
-#             'L': hardware.Flag,
-#             'R': hardware.Flag
-#         },
-#         'LEDS': {
-#             # TODO: use LEDs, RGB vs. white LED option in init
-#             'L': hardware.LED_RGB,
-#             'C': hardware.LED_RGB,
-#             'R': hardware.LED_RGB
-#         }
-#     }
-#
-#     PLOT = {
-#         'data': {
-#             'x':'shaded',
-#             'response':'segment'
-#         },
-#         'continuous' : True
-#     }
-#
-#     PARAMS = Nafc.PARAMS
-#
-#
-#
-#     def __init__(self, **kwargs):
-#         self.init_networking(kwargs)
-#
-#         super(Nafc_Wheel, self).__init__(**kwargs)
-#
-#
-#         # TODO: Update PARAMS with wheel params
-#     def init_networking(self, kwargs):
-#
-#         self.node = Net_Node(id="T_{}".format(prefs.get('NAME')),
-#                              upstream=prefs.get('NAME'),
-#                              port=prefs.get('MSGPORT'),
-#                              listens = {},
-#                              instance=True)
-#
-#         value = {
-#             'child': {'parent':prefs.get('NAME'), 'subject':kwargs['subject']},
-#             'task_type': 'Wheel Child',
-#             'subject': kwargs['subject']
-#         }
-#
-#         self.node.send(key='CHILD', value=value)
-#
-
-
-
-
-#
-# class Gap_2AFC(Nafc):
-#     def __init__(self, **kwargs):
-#
-#         """
-#         Args:
-#             **kwargs:
-#         """
-#         super(Gap_2AFC, self).__init__(**kwargs)
-#
-#
-#     def load_sounds(self):
-#         # TODO: Definitely put this in a metaclass
-#
-#         # Iterate through sounds and load them to memory
-#         for k, v in self.soundict.items():
-#             # If multiple sounds on one side, v will be a list
-#             if isinstance(v, list):
-#                 self.sounds[k] = []
-#                 for sound in v:
-#                     if float(sound['duration']) == 0:
-#                         self.sounds[k].append(None)
-#                         continue
-#                         # a zero duration gap doesn't change the continuous noise object
-#
-#                     # We send the dict 'sound' to the function specified by 'type' and 'SOUND_LIST' as kwargs
-#                     self.sounds[k].append(sounds.SOUND_LIST[sound['type']](**sound))
-#                     # Then give the sound a callback to mark when it's finished
-#                     #self.sounds[k][-1].set_trigger(self.stim_end)
-#             # If not a list, a single sound
-#             else:
-#                 if v['duration'] == 0:
-#                     self.sounds[k] = [None]
-#                     continue
-#
-#                 self.sounds[k] = sounds.SOUND_LIST[v['type']](**v)
-#                 #self.sounds[k].set_trigger(self.stim_end)
-#
-#     def blank_trigger(self):
-#         print('blank trig')
-#         sys.stdout.flush()
-#         #pass
-#
-#     def stim_end(self):
-#         # Called by the discrim sound's table trigger when playback is finished
-#         # Used in punishing leaving early
-#
-#         self.set_leds({'L':[0,255,0], 'R':[0,255,0]})
-#
-#     def request(self,*args,**kwargs):
-#         """
-#         Args:
-#             args:
-#             kwargs:
-#         """
-#         # Set the event lock
-#         self.stage_block.clear()
-#
-#         # Reset all the variables that need to be
-#         for v in self.resetting_variables:
-#             v = None
-#
-#         self.triggers = {}
-#
-#
-#
-#         # Attempt to identify target sound
-#         #TODO: Implement sound ID's better
-#         #try:
-#         #    self.target_sound_id = self.target_sound.id
-#         #except AttributeError:
-#         #    warnings.warn("Sound ID not defined! Sounds cannot be uniquely identified!")
-#         #    self.target_sound_id = None
-#
-#         # Set sound trigger and LEDs
-#         # We make two triggers to play the sound and change the light color
-#
-#         # set triggers
-#         if self.target_sound is None:
-#             sound_trigger = self.blank_trigger
-#         else:
-#             sound_trigger = self.target_sound.play
-#
-#
-#         if self.req_reward is True:
-#             self.triggers['C'] = [self.hardware['PORTS']['C'].open, sound_trigger, self.stim_end]
-#         else:
-#             self.triggers['C'] = [sound_trigger, self.stim_end]
-#         self.set_leds({'C': [0, 255, 0]})
-#
-#         self.current_trial = self.trial_counter.next()
-#         data = {
-#             'target':self.target,
-#             #'target_sound_id':self.target_sound_id,
-#             'RQ_timestamp':datetime.datetime.now().isoformat(),
-#             'trial_num' : self.current_trial
-#             #'correction':self.correction_trial
-#         }
-#         # get sound info and add to data dict
-#         if self.target_sound is None:
-#             sound_info = {'duration':0, 'amplitude':0.01}
-#         else:
-#             sound_info = {k:getattr(self.target_sound, k) for k in self.target_sound.PARAMS}
-#             data.update({'type': self.target_sound.type})
-#
-#         data.update(sound_info)
-#
-#
-#         self.current_stage = 0
-#         return data
-#
-#     def end(self):
-#         for k, v in self.sounds.items():
-#             if isinstance(v, list):
-#                 for sound in v:
-#                     try:
-#                         sound.stop()
-#                     except:
-#                         pass
-#             else:
-#                 try:
-#                     v.stop()
-#                 except:
-#                     pass
-#
-#         for k, v in self.hardware.items():
-#             for pin, obj in v.items():
-#                 if k == "LEDS":
-#                     obj.set_color([0,0,0])
-#                 obj.release()
-
-
-
-
-
-
-
-
-=======
             if v.__class__.__name__ == "LED_RGB":
-                v.flash(self.punish_dur)
->>>>>>> ab6f51b2
+                v.flash(self.punish_dur)