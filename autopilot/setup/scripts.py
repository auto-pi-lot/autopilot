"""
Scripts used in :mod:`.run_script` and :mod:`.setup_autopilot` to install packages and configure the system environment

Scripts are contained in the :data:`.scripts.SCRIPTS` dictionary, and each script is of the form::

    'script_name': {
        'type': 'bool', # always bool, signals that gui elements should present it as a checkbox to run or not
        'text': 'human readable description of what the script does',
        'commands': [
            'list of shell commands'
        ]
    }

The  commands in each ``commands`` list are concatenated with ``&&``  and run sequentially (see
:func:`.run_script.call_series` ). Certain commands that are expected to fail but don't impact the outcome of the
rest of the script -- eg. making a directory that already exists -- can be made optional by using the syntax::

    [
        'required command',
        {'command':'optional command', 'optional': True}
    ]

This concatenates the command with a ``; `` which doesn't raise an error if the command fails and allows the rest of
the script to proceed.

.. note::

    The above syntax will be used in the future for additional parameterizations that need to be made to scripts (
    though being optional is the only paramaterization avaialable now).

.. note::

    An unadvertised feature of ``raspi-config`` is the ability to run commands frmo the cli --
    find the name of a command here: https://github.com/RPi-Distro/raspi-config/blob/master/raspi-config
    and then use it like this: ``sudo raspi-config nonint function_name argument`` , so for example
    to enable the camera one just calls ``sudo raspi-config nonint do_camera 0`` (where turning the
    camera on, perhaps counterintuitively, is ``0`` which is true for all commands)

.. todo::

    Probably should have these use :data:`.prefs.get('S')copes` as well
"""

from collections import OrderedDict as odict

SCRIPTS = odict({
    'env_pilot': {
        'type': 'bool',
        'text': 'install system packages necessary for autopilot Pilots? (required if they arent already)',
        'commands': [
            "sudo apt-get update",
            "sudo apt-get install -y build-essential cmake git python3-dev libatlas-base-dev libsamplerate0-dev libsndfile1-dev libreadline-dev libasound-dev i2c-tools libportmidi-dev liblo-dev libhdf5-dev libzmq-dev libffi-dev",
        ]
    },
    'env_terminal': {
        'type': 'bool',
        'text': 'install system packages necessary for autopilot Terminals? (required if they arent already)',
        'commands': [
            'sudo apt-get update',
            'sudo apt-get install -y \
                libxcb-icccm4 \
                libxcb-image0 \
                libxcb-keysyms1 \
                libxcb-randr0 \
                libxcb-render-util0 \
                libxcb-xinerama0 \
                libxcb-xfixes0'
        ]
    },
    'performance': {
        'type': 'bool',
        'text': 'Do performance enhancements? (recommended, change cpu governor and give more memory to audio)',
        'commands': [
            'sudo systemctl disable raspi-config',
            'sudo sed -i \'/^exit 0/i echo "performance" | sudo tee /sys/devices/system/cpu/cpu*/cpufreq/scaling_governor\' /etc/rc.local',
            'sudo sh -c "echo @audio - memlock 256000 >> /etc/security/limits.conf"',
            'sudo sh -c "echo @audio - rtprio 75 >> /etc/security/limits.conf"',
            'sudo sh -c "echo vm.swappiness = 10 >> /etc/sysctl.conf"' # https://www.raspberrypi.org/forums/viewtopic.php?t=198765
        ]
    },
    'change_pw': {
        'type': 'bool',
        'text': "If you haven't, you should change the default raspberry pi password or you _will_ get your identity stolen. Change it now?",
        'commands': ['passwd']
    },
    'set_locale': {
        'type': 'bool',
        'text': 'Would you like to set your locale?',
        'commands': ['sudo dpkg-reconfigure locales',
                     'sudo dpkg-reconfigure keyboard-configuration']
    },
    'hifiberry': {
        'type': 'bool',
        'text': 'Setup Hifiberry DAC/AMP?',
        'commands': [
            {'command': 'sudo adduser pi i2c', 'optional': True},
            'sudo sed -i \'s/^dtparam=audio=on/#dtparam=audio=on/g\' /boot/config.txt',
            'sudo sed -i \'$s/$/\\ndtoverlay=hifiberry-dacplus\\ndtoverlay=i2s-mmap\\ndtoverlay=i2c-mmap\\ndtparam=i2c1=on\\ndtparam=i2c_arm=on/\' /boot/config.txt',
            'echo -e \'pcm.!default {\\n type hw card 0\\n}\\nctl.!default {\\n type hw card 0\\n}\' | sudo tee /etc/asound.conf'
        ]
    },
    # 'viz': {
    #     'type': 'bool',
    #     'text': 'Install X11 server and psychopy for visual stimuli?'
    # },
    'bluetooth': {
        'type': 'bool',
        'text': 'Disable Bluetooth? (recommended unless you\'re using it <3',
        'commands': [
            'sudo sed - i \'$s/$/\ndtoverlay=pi3-disable-bt/\' /boot/config.txt',
            'sudo systemctl disable hciuart.service',
            'sudo systemctl disable bluealsa.service',
            'sudo systemctl disable bluetooth.service'
        ],
    },
    'systemd': {
        'type': 'bool',
        'text': 'Install Autopilot as a systemd service?\nIf you are running this command in a virtual environment it will be used to launch Autopilot'
    },
    'alias': {
        'type': 'bool',
        'text': 'Create an alias to launch with "autopilot" (must be run from setup_autopilot, calls make_alias)'
    },
    'jackd_apt': {
        'type': 'bool',
        'text': 'Install jack audio from apt repository (required if AUDIOSERVER == jack)',
        'commands': ['sudo apt update && sudo apt install -y jackd2']
    },
    'jackd_source': {
        'type': 'bool',
        'text': 'Install jack audio from source, try this if youre having compatibility or runtime issues with jack (required if AUDIOSERVER == jack)',
        'commands': [
            "git clone git://github.com/jackaudio/jack2 --depth 1",
            "cd jack2",
            "./waf configure --alsa=yes --libdir=/usr/lib/arm-linux-gnueabihf/",
            "./waf build -j6",
            "sudo ./waf install",
            "sudo ldconfig",
            "sudo sh -c \"echo @audio - memlock 256000 >> /etc/security/limits.conf\"",  # giving jack more juice
            "sudo sh -c \"echo @audio - rtprio 75 >> /etc/security/limits.conf\"",
            "cd ..",
            "rm -rf ./jack2"
        ]
    },
    'opencv': {
        'type': 'bool',
        'text': 'Install OpenCV from source, including performance enhancements for ARM processors (takes awhile)',
        'commands': [
            "sudo apt-get install -y build-essential cmake ccache unzip pkg-config libjpeg-dev libpng-dev libtiff-dev libavcodec-dev libavformat-dev libswscale-dev libv4l-dev libxvidcore-dev libx264-dev ffmpeg libgtk-3-dev libcanberra-gtk* libatlas-base-dev gfortran python2-dev python-numpy",
            "git clone https://github.com/opencv/opencv.git",
            "git clone https://github.com/opencv/opencv_contrib",
            "cd opencv",
            "mkdir build",
            "cd build",
            "cmake -D CMAKE_BUILD_TYPE=RELEASE \
                -D CMAKE_INSTALL_PREFIX=/usr/local \
                -D OPENCV_EXTRA_MODULES_PATH=/home/pi/git/opencv_contrib/modules \
                -D BUILD_TESTS=OFF \
                -D BUILD_PERF_TESTS=OFF \
                -D BUILD_DOCS=OFF \
                -D WITH_TBB=ON \
                -D CMAKE_CXX_FLAGS=\"-DTBB_USE_GCC_BUILTINS=1 -D__TBB_64BIT_ATOMICS=0\" \
                -D WITH_OPENMP=ON \
                -D WITH_IPP=OFF \
                -D WITH_OPENCL=ON \
                -D WITH_V4L=ON \
                -D WITH_LIBV4L=ON \
                -D ENABLE_NEON=ON \
                -D ENABLE_VFPV3=ON \
                -D PYTHON3_EXECUTABLE=/usr/bin/python3 \
                -D PYTHON_INCLUDE_DIR=/usr/include/python3.7 \
                -D PYTHON_INCLUDE_DIR2=/usr/include/arm-linux-gnueabihf/python3.7 \
                -D OPENCV_ENABLE_NONFREE=ON \
                -D INSTALL_PYTHON_EXAMPLES=OFF \
                -D WITH_CAROTENE=ON \
                -D CMAKE_SHARED_LINKER_FLAGS='-latomic' \
                -D BUILD_EXAMPLES=OFF ..",
            "sudo sed -i 's/^CONF_SWAPSIZE=100/CONF_SWAPSIZE=2048/g' /etc/dphys-swapfile", # increase size of swapfile so multicore build works
            "sudo /etc/init.d/dphys-swapfile stop",
            "sudo /etc/init.d/dphys-swapfile start",
            "make -j4",
            "sudo --preserve-env=PATH make install",
            "sudo ldconfig",
            "sudo sed -i 's/^CONF_SWAPSIZE=2048/CONF_SWAPSIZE=100/g' /etc/dphys-swapfile",
            "sudo /etc/init.d/dphys-swapfile stop",
            "sudo /etc/init.d/dphys-swapfile start"
        ]
    },
    'performance_cameras': {
        'type': 'bool',
        'text': 'Do performance enhancements for video - mods to uvcvideo and increasing usbfs',
        'commands': [
            "sudo sh -c 'echo options uvcvideo nodrop=1 timeout=10000 quirks=0x80 > /etc/modprobe.d/uvcvideo.conf'",
            "sudo rmmod uvcvideo",
            "sudo modprobe uvcvideo",
            "sudo sed -i \"/^exit 0/i sudo sh -c 'echo ${usbfs_size} > /sys/module/usbcore/parameters/usbfs_memory_mb'\" /etc/rc.local"
        ],
    },
    'picamera': {
        'type': 'bool',
        'text': 'Enable PiCamera (with raspi-config)',
        'commands': [
            'sudo raspi-config nonint do_camera 0'
        ]
    },
    'pigpiod': {
        'type': 'bool',
        'text': 'Install pigpio daemon (sneakers fork that gives full timestamps and has greater capacity for scripts)',
        'commands': [
            'wget https://github.com/sneakers-the-rat/pigpio/archive/master.zip',
            'unzip master.zip',
            'cd pigpio-master',
            'make -j4',
            'sudo --preserve-env=PATH make install',
            'cd ..',
            'sudo rm -rf ./pigpio-master',
            'sudo rm ./master.zip'
        ]
<<<<<<< HEAD
=======
    },
    'i2c': {
        'type': 'bool',
        'text': 'Enable i2c and set baudrate to 100kHz',
        'commands': [
            'sudo sed -i \'s/^#dtparam=i2c_arm=on/dtparam=i2c_arm=on/g\' /boot/config.txt',
            'sudo sed -i \'$s/$/\ni2c_arm_baudrate=100000/\' /boot/config.txt',
            'sudo sed -i \'$s/$/\ni2c-dev/\' /etc/modules',
            'sudo dtparam i2c_arm=on',
            'sudo modprobe i2c-dev'
        ]
>>>>>>> 1e3990a5
    }
})
""""""<|MERGE_RESOLUTION|>--- conflicted
+++ resolved
@@ -216,8 +216,6 @@
             'sudo rm -rf ./pigpio-master',
             'sudo rm ./master.zip'
         ]
-<<<<<<< HEAD
-=======
     },
     'i2c': {
         'type': 'bool',
@@ -229,7 +227,6 @@
             'sudo dtparam i2c_arm=on',
             'sudo modprobe i2c-dev'
         ]
->>>>>>> 1e3990a5
     }
 })
 """"""