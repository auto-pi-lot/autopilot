--- conflicted
+++ resolved
@@ -33,12 +33,8 @@
 
 import typing
 import autopilot
-<<<<<<< HEAD
 from autopilot.transform.transforms import Transform
-=======
->>>>>>> 38de0184
 from autopilot.transform import image, geometry, logical, selection, units
-from autopilot.transform.transforms import Transform
 
 IMPORTED = False
 
@@ -64,23 +60,19 @@
     ret = None
     for t in transforms:
         if isinstance(t['transform'], str):
-<<<<<<< HEAD
             if len(t['transform'].split('.'))>1:
                 module, classname = t['transform'].split('.')
                 mod = __import__(f"autopilot.transform.{module}", fromlist=[classname])
-                t['transform'] = getattr(mod, classname)
+                tfm_class = getattr(mod, classname)
             else:
-                t['transform'] = autopilot.get('transform', t['transform'])
-        transform = t['transform'](
-=======
-            tfm_class = autopilot.get('transform', t['transform'])
+                tfm_class = autopilot.get('transform', t['transform'])
+
         elif issubclass(t['transform'], Transform):
             tfm_class = t['transform']
         else:
             raise ValueError(f'Could not get transform from {t["transform"]}, need a name of a Transform class, or the class itself')
 
         transform = tfm_class(
->>>>>>> 38de0184
             *t.get('args', []),
             **t.get('kwargs', {})
         )
