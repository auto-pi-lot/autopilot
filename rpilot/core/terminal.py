--- conflicted
+++ resolved
@@ -44,12 +44,7 @@
 from plots import Plot_Widget
 from networking import Terminal_Networking, Net_Node
 from utils import InvokeEvent, Invoker
-<<<<<<< HEAD
-from gui import Control_Panel, Protocol_Wizard, Weights, Reassign
-=======
 from gui import Control_Panel, Protocol_Wizard, Weights, Reassign, Calibrate_Water
-from rpilot import prefs
->>>>>>> 6d99057d
 import pdb
 
 
