--- conflicted
+++ resolved
@@ -62,11 +62,7 @@
 # configure for raspberry pi
 if IS_RASPI:
     # install raspi dependencies
-<<<<<<< HEAD
-    #subprocess.call(['autopilot/setup/setup_environment_pi.sh'])
-=======
     # subprocess.call(['autopilot/setup/setup_environment_pi.sh'])
->>>>>>> dc9833ae
 
 
     #CMAKE_ARGS.extend(['-DPIGPIO=ON', '-DJACK=ON'])
@@ -80,12 +76,7 @@
 elif ARCH == 'x86':
     # is a terminal,
     # install dependencies
-<<<<<<< HEAD
-    #subprocess.call(['autopilot/setup/setup_environment_terminal.sh'])
-
-=======
     # subprocess.call(['autopilot/setup/setup_environment_terminal.sh'])
->>>>>>> dc9833ae
 
     # sys.argv.append('--skip-cmake')
     REQUIREMENTS = load_requirements('requirements/requirements_terminal.txt')
