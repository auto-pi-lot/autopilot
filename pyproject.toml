--- conflicted
+++ resolved
@@ -81,15 +81,9 @@
 pilot = ["pigpio", "JACK-Client"]
 terminal = ["pyqtgraph", "PySide2"]
 docs = ["Sphinx", "autodocsumm", "matplotlib", "sphinxcontrib-bibtex",
-<<<<<<< HEAD
-        "scikit-learn", "altair", "bokeh", "colorcet", "sphinx-rtd-theme", "sphinx-sass", "pytest"]
-tests = ["pytest", "pytest-cov", "pylint", "coveralls", "pytest-qt", "PySide2", "pyqtgraph", "JACK-Client"]
-
-=======
         "scikit-learn", "altair", "bokeh", "colorcet", "sphinx-rtd-theme", "sphinx-sass", "pytest", "rich"]
 tests = ["pytest", "pytest-cov", "pylint", "coveralls", "pytest-qt", "pigpio", "PySide2", "pyqtgraph", "rich"]
 plotting = ["altair", "bokeh", "colorcet"]
->>>>>>> b6b9d2fa
 
 [[tool.poetry.source]]
 name = "piwheels"
