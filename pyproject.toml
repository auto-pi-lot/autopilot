[tool.poetry]
name = "auto-pi-lot"
version = "0.5.0"
description = "Distributed behavioral experiments"
authors = ["Jonny Saunders <j@nny.fyi>"]
license = "MPL-2.0"
packages = [
    { include = "autopilot" }
]
include = ['autopilot/setup/welcome_msg.txt']
readme = "README.md"
homepage = "https://docs.auto-pi-lot.com"
repository = "https://github.com/auto-pi-lot/autopilot"
classifiers = [
    "Programming Language :: Python :: 3.8",
    "Programming Language :: Python :: 3.9",
    "Programming Language :: Python :: 3.10",
    "Programming Language :: Python :: 3.11",
    "Development Status :: 4 - Beta",
    "Intended Audience :: Developers",
    "Intended Audience :: Education",
    "Intended Audience :: End Users/Desktop",
    "Intended Audience :: Science/Research",
    "License :: OSI Approved :: Mozilla Public License 2.0 (MPL 2.0)",
    "Natural Language :: English",
    "Operating System :: POSIX :: Linux",
    "Operating System :: MacOS",
    "Topic :: Scientific/Engineering"
]


[tool.poetry.dependencies]
python = ">=3.9,<3.13"
pyzmq = ">=25.0.0"
npyscreen = "^4.10.5"
tornado = "^6.1.0"
inputs = "^0.5"
requests = "^2.26.0"
scikit-video = "^1.1.11"
tqdm = "^4.62.3"
numpy = "^1.20.0"
scipy = "^1.7.0"
pandas = ">=1.4.0"
tables = ">=3.9.0"
cffi = "^1.15.0"
blosc2 = ">=2.4.0"
pydantic = "^1.9.0"
parse = "^1.19.0"
rich = "^11.2.0"
validators = "^0.18.2"
JACK-Client  = {version = "^0.5.3", optional = true}
<<<<<<< HEAD
pigpio       = {git = "https://github.com/sneakers-the-rat/pigpio", branch="master", optional=true}
pyqtgraph    = {version = "^0.13.3", optional = true}
PySide6      = {version = ">=6.6.1", optional = true}
=======
pigpio-autopilot = {version = "^1.79", optional=true}
pyqtgraph    = {version = "^0.12.3", optional = true}
PySide2      = {version = "^5.15.2", optional = true}
>>>>>>> 04b5968b
Sphinx       = {version = "^4.3.1", optional = true}
autodocsumm  = {version = "^0.2.7", optional = true}
matplotlib   = {version = "^3.5.1", optional = true}
sphinxcontrib-bibtex = {version = "^2.4.1", optional = true}
scikit-learn = {version = "^1.0.1", optional = true}
altair       = {version = "^4.1.0", optional = true}
bokeh        = {version = "^2.4.2", optional = true}
colorcet     = {version = "^3.0.0", optional = true}
sphinx-rtd-theme = {version = "^1.0.0", optional = true}
autodoc_pydantic = {version="^1.7.0", optional=true}
myst_parser = {version="^0.17.2", optional = true}
pytest       = {version = "^7.0.0", optional = true}
pytest-cov   = {version = "^3.0.0", optional = true}
pylint       = {version = "^2.12.2", optional = true}
coveralls    = {version = "^3.3.1", optional = true}
pytest-qt    = {version = ">=4.3.0", optional = true}
pynwb = {version="^2.0.0,!=2.5.1", optional= true}

[tool.poetry.dev-dependencies]
sphinx-autobuild = "^2021.3.14"

[tool.poetry.extras]
pilot = ["pigpio", "JACK-Client"]
terminal = ["pyqtgraph", "PySide6"]
docs = ["Sphinx", "autodocsumm", "matplotlib", "sphinxcontrib-bibtex",
        "scikit-learn", "altair", "bokeh", "colorcet", "sphinx-rtd-theme", "sphinx-sass", "pytest", "rich",
<<<<<<< HEAD
        "PySide2", "pyqtgraph", "autodoc_pydantic", "myst_parser"]
tests = ["pytest", "pytest-cov", "pylint", "coveralls", "pytest-qt", "pigpio", "PySide6", "pyqtgraph", "rich"]
=======
        "PySide2", "pyqtgraph", "autodoc_pydantic", "myst_parser", "datajoint-babel", "pynwb"]
tests = ["pytest", "pytest-cov", "pylint", "coveralls", "pytest-qt", "pigpio", "PySide2", "pyqtgraph", "rich"]
>>>>>>> 04b5968b
plotting = ["altair", "bokeh", "colorcet"]
extra_interfaces = ["datajoint-babel", "pynwb"]

[[tool.poetry.source]]
name = "pypi"
priority = "default"

[[tool.poetry.source]]
name = "piwheels"
url = "https://www.piwheels.org/simple"
priority = "supplemental"

[build-system]
requires = ["poetry-core>=1.0.0"]
build-backend = "poetry.core.masonry.api"<|MERGE_RESOLUTION|>--- conflicted
+++ resolved
@@ -49,15 +49,9 @@
 rich = "^11.2.0"
 validators = "^0.18.2"
 JACK-Client  = {version = "^0.5.3", optional = true}
-<<<<<<< HEAD
-pigpio       = {git = "https://github.com/sneakers-the-rat/pigpio", branch="master", optional=true}
+pigpio-autopilot = {version = "^1.79", optional=true}
 pyqtgraph    = {version = "^0.13.3", optional = true}
 PySide6      = {version = ">=6.6.1", optional = true}
-=======
-pigpio-autopilot = {version = "^1.79", optional=true}
-pyqtgraph    = {version = "^0.12.3", optional = true}
-PySide2      = {version = "^5.15.2", optional = true}
->>>>>>> 04b5968b
 Sphinx       = {version = "^4.3.1", optional = true}
 autodocsumm  = {version = "^0.2.7", optional = true}
 matplotlib   = {version = "^3.5.1", optional = true}
@@ -84,13 +78,8 @@
 terminal = ["pyqtgraph", "PySide6"]
 docs = ["Sphinx", "autodocsumm", "matplotlib", "sphinxcontrib-bibtex",
         "scikit-learn", "altair", "bokeh", "colorcet", "sphinx-rtd-theme", "sphinx-sass", "pytest", "rich",
-<<<<<<< HEAD
-        "PySide2", "pyqtgraph", "autodoc_pydantic", "myst_parser"]
+        "PySide6", "pyqtgraph", "autodoc_pydantic", "myst_parser", "pynwb"]
 tests = ["pytest", "pytest-cov", "pylint", "coveralls", "pytest-qt", "pigpio", "PySide6", "pyqtgraph", "rich"]
-=======
-        "PySide2", "pyqtgraph", "autodoc_pydantic", "myst_parser", "datajoint-babel", "pynwb"]
-tests = ["pytest", "pytest-cov", "pylint", "coveralls", "pytest-qt", "pigpio", "PySide2", "pyqtgraph", "rich"]
->>>>>>> 04b5968b
 plotting = ["altair", "bokeh", "colorcet"]
 extra_interfaces = ["datajoint-babel", "pynwb"]
 
