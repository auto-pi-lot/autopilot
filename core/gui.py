--- conflicted
+++ resolved
@@ -1308,7 +1308,6 @@
             #
             pass
 
-<<<<<<< HEAD
 class Reassign(QtGui.QDialog):
 
     def __init__(self, mice, protocols, protocol_dir):
@@ -1406,10 +1405,6 @@
 
         self.mice[mouse][1] = step_box.currentIndex()
 
-=======
-        def query_ports(self):
-            
->>>>>>> 03edc124
 
 
 
